<?xml version="1.0" encoding="ISO-8859-1"?>
<project xmlns="http://maven.apache.org/POM/4.0.0" xmlns:xsi="http://www.w3.org/2001/XMLSchema-instance"
	xsi:schemaLocation="http://maven.apache.org/POM/4.0.0 http://maven.apache.org/maven-v4_0_0.xsd">
	<modelVersion>4.0.0</modelVersion>

	<groupId>org.evosuite</groupId>
	<artifactId>evosuite</artifactId>
	<name>EvoSuite</name>
	<description>n/a</description>
	<version>0.1-SNAPSHOT</version>
	<packaging>jar</packaging>
	<url>http://www.evosuite.org/</url>
	<inceptionYear>2010</inceptionYear>

	<developers>
		<developer>
			<id>fraser</id>
			<name>Gordon Fraser</name>
			<email>Gordon.Fraser@sheffield.ac.uk</email>
			<url>http://staffwww.dcs.shef.ac.uk/people/G.Fraser</url>
			<organization>University of Sheffield</organization>
			<organizationUrl>http://www.sheffield.ac.uk/dcs</organizationUrl>
			<timezone>2</timezone>
			<roles>
				<role>Developer</role>
			</roles>
		</developer>
		<developer>
			<id>arcuri</id>
			<name>Andrea Arcuri</name>
			<timezone>2</timezone>
			<roles>
				<role>Developer</role>
			</roles>
		</developer>
		<developer>
			<id>fgross</id>
			<name>Florian Gross</name>
			<timezone>2</timezone>
			<roles>
				<role>Developer</role>
			</roles>
		</developer>
		<developer>
			<id>jroessler</id>
			<name>Jeremias Roessler</name>
			<timezone>2</timezone>
			<roles>
				<role>Developer</role>
			</roles>
		</developer>
		<developer>
			<id>amis</id>
			<name>Andre Mis</name>
			<timezone>2</timezone>
			<roles>
				<role>Developer</role>
			</roles>
		</developer>
	</developers>

	<scm>
		<connection>scm:hg:https://hg.st.cs.uni-saarland.de/hg/evosuite</connection>
		<developerConnection>scm:hg:https://fraser@https://hg.st.cs.uni-saarland.de/hg/evosuite</developerConnection>
		<url>https://hg.st.cs.uni-saarland.de/hg/evosuite</url>
	</scm>

	<organization>
		<name>EvoSuite</name>
		<url>http://www.evosuite.org/</url>
	</organization>

	<profiles>
		<profile>
			<id>exsyst</id>
			<activation>
				<property>
					<name>exsyst</name>
				</property>
			</activation>
			<build>
				<plugins>
					<plugin>
						<groupId>org.codehaus.mojo</groupId>
						<artifactId>build-helper-maven-plugin</artifactId>
						<version>1.5</version>
						<executions>
							<execution>
								<id>add-sources</id>
								<phase>generate-sources</phase>
								<goals>
									<goal>add-source</goal>
								</goals>
								<configuration>
									<sources>
										<source>${basedir}/src/exsyst/java</source>
									</sources>
								</configuration>
							</execution>
						</executions>
					</plugin>
				</plugins>
			</build>
			<dependencies>
				<dependency>
					<groupId>emma</groupId>
					<artifactId>emma</artifactId>
					<version>2.1.5320</version>
				</dependency>

				<dependency>
					<groupId>com.yworks</groupId>
					<artifactId>yfiles</artifactId>
					<version>2.8.0.3</version>
					<scope>system</scope>
					<systemPath>${project.basedir}/lib/y.jar</systemPath>
				</dependency>
				<dependency>
					<groupId>fork.uispec4j</groupId>
					<artifactId>uispec4j</artifactId>
					<version>2.4.x</version>
					<scope>system</scope>
					<systemPath>${project.basedir}/lib/uispec4j-fork.jar</systemPath>
				</dependency>
			</dependencies>
		</profile>
	</profiles>

	<dependencyManagement />

	<dependencies>
<<<<<<< HEAD
				<dependency>
					<groupId>org.evosuite</groupId>
					<artifactId>dsc-evosuite</artifactId>
					<version>0.1</version>
=======
					<dependency>
					<groupId>emma</groupId>
					<artifactId>emma</artifactId>
					<version>2.1.5320</version>
>>>>>>> b81a4c0d
				</dependency>
		<dependency>
			<groupId>cvc3</groupId>
			<artifactId>cvc3</artifactId>
			<version>2.1.1</version>
		</dependency>
		<dependency>
			<groupId>mockit</groupId>
			<artifactId>jmockit</artifactId>
			<version>0.999.10</version>
		</dependency>
		<dependency>
			<groupId>org.slf4j</groupId>
			<artifactId>slf4j-api</artifactId>
			<version>1.6.4</version>
		</dependency>
		<dependency>
			<groupId>ch.qos.logback</groupId>
			<artifactId>logback-classic</artifactId>
			<version>1.0.3</version>
		</dependency>
		<dependency>
			<groupId>junit</groupId>
			<artifactId>junit</artifactId>
			<version>4.10</version>
		</dependency>
		<dependency>
			<groupId>org.ow2.asm</groupId>
			<artifactId>asm-all</artifactId>
			<version>4.0</version>
		</dependency>
		<dependency>
			<groupId>bcel</groupId>
			<artifactId>bcel</artifactId>
			<version>5.2</version>
		</dependency>
		<dependency>
			<groupId>jpf</groupId>
			<artifactId>jpf-core</artifactId>
			<version>5.0pre2-EvoSuite-3</version>
		</dependency>
		<dependency>
			<groupId>jpf</groupId>
			<artifactId>jpf-annotations</artifactId>
			<version>5.0pre2-EvoSuite-3</version>
			<scope>runtime</scope>
		</dependency>
		<dependency>
			<groupId>jpf</groupId>
			<artifactId>jpf-classes</artifactId>
			<version>5.0pre2-EvoSuite-3</version>
			<scope>runtime</scope>
		</dependency>
		<dependency>
			<groupId>com.google.code.findbugs</groupId>
			<artifactId>jsr305</artifactId>
			<version>1.3.9</version>
		</dependency>
		<dependency>
			<groupId>com.googlecode.gentyref</groupId>
			<artifactId>gentyref</artifactId>
			<version>1.1.0</version>
		</dependency>
		<dependency>
			<groupId>org.jgrapht</groupId>
			<artifactId>jgrapht-jdk1.6</artifactId>
			<version>0.8.3</version>
		</dependency>
		<dependency>
			<groupId>com.panayotis</groupId>
			<artifactId>JavaPlot</artifactId>
			<version>0.4.0</version>
		</dependency>

		<dependency>
			<groupId>com.thoughtworks.xstream</groupId>
			<artifactId>xstream</artifactId>
			<version>1.4.2</version>
		</dependency>

		<dependency>
			<groupId>org.apache.commons</groupId>
			<artifactId>commons-lang3</artifactId>
			<version>3.1</version>
		</dependency>
		<dependency>
			<groupId>commons-io</groupId>
			<artifactId>commons-io</artifactId>
			<version>2.1</version>
		</dependency>
		<dependency>
			<groupId>commons-cli</groupId>
			<artifactId>commons-cli</artifactId>
			<version>1.2</version>
		</dependency>
		<dependency>
			<groupId>de.unisb.cs.st</groupId>
			<artifactId>evosuite-io</artifactId>
			<version>0.2</version>
		</dependency>
		<dependency>
			<groupId>org.apache.commons</groupId>
			<artifactId>commons-vfs2</artifactId>
			<version>2.0</version>
		</dependency>
		<dependency>
			<groupId>org.easymock</groupId>
			<artifactId>easymock</artifactId>
			<version>2.3</version>
			<!--scope>test</scope -->
		</dependency>
		<dependency>
			<groupId>org.eclipse.jdt</groupId>
			<artifactId>core</artifactId>
			<version>3.6.0</version>
		</dependency>
		<dependency>
			<groupId>org.kohsuke</groupId>
			<artifactId>graphviz-api</artifactId>
			<version>1.0</version>
		</dependency>
		<dependency>
			<groupId>com.google.code.javaparser</groupId>
			<artifactId>javaparser</artifactId>
			<version>1.0.1</version>
			<type>jar</type>
			<scope>compile</scope>
		</dependency>
		<dependency>
			<groupId>jsyntaxpane</groupId>
			<artifactId>jsyntaxpane</artifactId>
			<version>0.9.5-b29</version>
			<classifier>jar</classifier>
		</dependency>
		<dependency>
			<groupId>org.eclipse.jdt.compiler</groupId>
			<artifactId>tool</artifactId>
			<version>1.0.100</version>
		</dependency>
		<dependency>
			<groupId>net.sf.trove4j</groupId>
			<artifactId>trove4j</artifactId>
			<version>3.0.2</version>
		</dependency>
		<dependency>
			<groupId>com.yworks</groupId>
			<artifactId>yfiles</artifactId>
			<version>2.8.0.3</version>
			<scope>system</scope>
			<systemPath>${project.basedir}/lib/y.jar</systemPath>
		</dependency>
		<dependency>
			<groupId>fork.uispec4j</groupId>
			<artifactId>uispec4j</artifactId>
			<version>2.4.x</version>
			<scope>system</scope>
			<systemPath>${project.basedir}/lib/uispec4j-fork.jar</systemPath>
		</dependency>
	</dependencies>
	<repositories>

		<repository>
			<id>javaparser</id>
			<name>JavaParser Repository</name>
			<url>http://javaparser.googlecode.com/svn/maven2</url>
			<snapshots>
				<enabled>false</enabled>
			</snapshots>
		</repository>
		<repository>
			<id>jmockit-svn</id>
			<url>http://jmockit.googlecode.com/svn/maven-repo</url>
			<releases>
				<checksumPolicy>ignore</checksumPolicy>
			</releases>
		</repository>
		<repository>
			<releases>
				<enabled>true</enabled>
				<checksumPolicy>warn</checksumPolicy>
			</releases>
			<snapshots>
				<enabled>true</enabled>
				<updatePolicy>never</updatePolicy>
				<checksumPolicy>fail</checksumPolicy>
			</snapshots>
			<id>titaniaPublic</id>
			<name>Titania Public Repositories</name>
			<url>http://titania.fs.uni-saarland.de/nexus/content/groups/public/</url>
			<layout>default</layout>
		</repository>
		<!-- <repository> <id>choco.repo</id> <url>http://www.emn.fr/z-info/choco-solver/mvn/repository/</url> 
			</repository> -->
	</repositories>

	<build>
		<plugins>
			<plugin>
				<groupId>org.codehaus.mojo</groupId>
				<artifactId>build-helper-maven-plugin</artifactId>
				<version>1.5</version>
				<executions>
					<execution>
						<id>add-sources</id>
						<phase>generate-sources</phase>
						<goals>
							<goal>add-source</goal>
						</goals>
						<configuration>
							<sources>
								<source>${basedir}/src/exsyst/java</source>
							</sources>
						</configuration>
					</execution>
				</executions>
			</plugin>

			<!-- Generate startings scripts for different platforms -->
			<plugin>
				<groupId>org.codehaus.mojo</groupId>
				<artifactId>appassembler-maven-plugin</artifactId>
				<version>1.2.2</version>
				<configuration>
					<!-- Set the target configuration directory to be used in the bin scripts -->
					<configurationDirectory>conf</configurationDirectory>
					<!-- Copy the contents from "/src/main/config" to the target configuration 
						directory in the assembled application -->
					<copyConfigurationDirectory>false</copyConfigurationDirectory>
					<!-- Include the target configuration directory in the beginning of 
						the classpath declaration in the bin scripts -->
					<includeConfigurationDirectoryInClasspath>false</includeConfigurationDirectoryInClasspath>
					<!-- set alternative assemble directory -->
					<assembleDirectory>${project.build.directory}</assembleDirectory>
					<!-- Extra JVM arguments that will be included in the bin scripts -->
					<extraJvmArguments>-Xms128m</extraJvmArguments>
					<extraJvmArguments>-Xmx256m</extraJvmArguments>
					<extraJvmArguments>-Dlogback.configurationFile=logback.xml</extraJvmArguments>
					<platforms>
						<platform>windows</platform>
						<platform>unix</platform>
					</platforms>
					<programs>
						<program>
							<mainClass>org.evosuite.EvoSuite</mainClass>
							<name>EvoSuite</name>
							<commandLineArguments>
								<!-- Add two predefined command line arguments <commandLineArgument>arg1</commandLineArgument> 
									<commandLineArgument>arg2</commandLineArgument> -->
							</commandLineArguments>
						</program>
					</programs>
				</configuration>
			</plugin>

			<!-- <plugin> -->
			<!-- <groupId>com.mycila.maven-license-plugin</groupId> -->
			<!-- <artifactId>maven-license-plugin</artifactId> -->
			<!-- <version>1.9</version> -->
			<!-- <configuration> -->
			<!-- <header>src/etc/header.txt</header> -->
			<!-- <excludes> -->
			<!-- <exclude>LICENSE.txt</exclude> -->
			<!-- </excludes> -->
			<!-- </configuration> -->
			<!-- </plugin> -->
			<plugin>
				<groupId>org.apache.maven.plugins</groupId>
				<artifactId>maven-eclipse-plugin</artifactId>
				<version>2.8</version>
				<configuration>
					<downloadSources>true</downloadSources>
					<excludes>
						<exclude>jpf:jpf-annotations</exclude>
						<exclude>jpf:jpf-classes</exclude>
					</excludes>
				</configuration>
			</plugin>
			<plugin>
				<groupId>org.apache.maven.plugins</groupId>
				<artifactId>maven-compiler-plugin</artifactId>
				<version>2.3</version>
				<configuration>
					<source>1.6</source>
					<target>1.6</target>
					<encoding>${project.build.sourceEncoding}</encoding>
				</configuration>
			</plugin>
			<plugin>
				<groupId>org.apache.maven.plugins</groupId>
				<artifactId>maven-javadoc-plugin</artifactId>
				<version>2.7</version>
				<configuration>
					<source>1.6</source>
				</configuration>
			</plugin>
			<!-- TODO Update URL. -->
			<plugin>
				<groupId>org.apache.maven.plugins</groupId>
				<artifactId>maven-release-plugin</artifactId>
				<configuration>
					<tagBase>https://svn.st.cs.uni-sb.de/svn/st/projects/adabu2/tags</tagBase>
				</configuration>
			</plugin>
			<plugin>
				<groupId>org.apache.maven.plugins</groupId>
				<artifactId>maven-resources-plugin</artifactId>
				<version>2.4</version>
				<configuration>
					<encoding>${project.build.sourceEncoding}</encoding>
				</configuration>
			</plugin>
			<plugin>
				<groupId>org.apache.maven.plugins</groupId>
				<artifactId>maven-assembly-plugin</artifactId>
				<configuration>
					<archive>
						<manifest>
							<mainClass>org.evosuite.EvoSuite</mainClass>
						</manifest>
					</archive>
					<descriptors>
						<!-- <descriptor>src/main/assembly/dependencies.xml</descriptor> -->
						<descriptor>src/main/assembly/evosuite-io.xml</descriptor>
						<descriptor>src/main/assembly/jar.xml</descriptor>
						<descriptor>src/main/assembly/jar-minimal.xml</descriptor>
						<descriptor>src/main/assembly/bin.xml</descriptor>
						<descriptor>src/main/assembly/source.xml</descriptor>
					</descriptors>
				</configuration>
				<executions>
					<execution>
						<id>make-assembly</id> <!-- this is used for inheritance merges -->
						<phase>package</phase> <!-- append to the packaging phase. -->
						<goals>
							<goal>single</goal> <!-- goals == mojos -->
						</goals>
					</execution>
				</executions>
			</plugin>
			<plugin>
				<groupId>org.apache.maven.plugins</groupId>
				<artifactId>maven-dependency-plugin</artifactId>
				<executions>
					<execution>
						<id>copy</id>
						<phase>compile</phase>
						<goals>
							<goal>copy</goal>
						</goals>
						<configuration>
							<artifactItems>
								<artifactItem>
									<groupId>mockit</groupId>
									<artifactId>jmockit</artifactId>
									<version>0.999.10</version>
									<overWrite>true</overWrite>
									<outputDirectory>target/</outputDirectory>
									<destFileName>jmockit.jar</destFileName>
								</artifactItem>
								<artifactItem>
									<groupId>jpf</groupId>
									<artifactId>jpf-classes</artifactId>
									<version>5.0pre2-EvoSuite-3</version>
									<overWrite>true</overWrite>
									<outputDirectory>target/</outputDirectory>
									<destFileName>jpf-classes.jar</destFileName>
								</artifactItem>
								<artifactItem>
									<groupId>jpf</groupId>
									<artifactId>jpf-annotations</artifactId>
									<version>5.0pre2-EvoSuite-3</version>
									<overWrite>true</overWrite>
									<outputDirectory>target/</outputDirectory>
									<destFileName>jpf-annotations.jar</destFileName>
								</artifactItem>
							</artifactItems>
						</configuration>
					</execution>
				</executions>
			</plugin>
			<plugin>
				<groupId>org.apache.maven.plugins</groupId>
				<artifactId>maven-surefire-plugin</artifactId>
				<version>2.7.2</version>
				<configuration>
					<skipTests>true</skipTests>
				</configuration>
			</plugin>
			<plugin>
				<groupId>org.apache.maven.plugins</groupId>
				<artifactId>maven-source-plugin</artifactId>
				<version>2.1.2</version>
				<configuration>
					<includePom>true</includePom>
					<excludes>
						<exclude>src/main/java/de/unisb/cs/st/evosuite/ui/**</exclude>
					</excludes>
				</configuration>
			</plugin>
			<plugin>
				<groupId>org.apache.maven.plugins</groupId>
				<artifactId>maven-jar-plugin</artifactId>
				<version>2.4</version>
				<inherited>true</inherited>
				<configuration>
					<archive>
						<manifest>
							<addDefaultImplementationEntries>true</addDefaultImplementationEntries>
							<addDefaultSpecificationEntries>true</addDefaultSpecificationEntries>
						</manifest>
					</archive>
				</configuration>
			</plugin>
		</plugins>

		<pluginManagement>
			<plugins>
				<plugin>
					<!-- We still use Beta 5 because of various bugs: http://jira.codehaus.org/ 
						- MSITE-262, MSITE-293, MSITE-297 -->
					<groupId>org.apache.maven.plugins</groupId>
					<artifactId>maven-site-plugin</artifactId>
					<version>2.0-beta-5</version>
				</plugin>
				<!--This plugin's configuration is used to store Eclipse m2e settings 
					only. It has no influence on the Maven build itself. -->
				<plugin>
					<groupId>org.eclipse.m2e</groupId>
					<artifactId>lifecycle-mapping</artifactId>
					<version>1.0.0</version>
					<configuration>
						<lifecycleMappingMetadata>
							<pluginExecutions>
								<pluginExecution>
									<pluginExecutionFilter>
										<groupId>
											org.apache.maven.plugins
										</groupId>
										<artifactId>
											maven-dependency-plugin
										</artifactId>
										<versionRange>
											[2.1,)
										</versionRange>
										<goals>
											<goal>copy</goal>
										</goals>
									</pluginExecutionFilter>
									<action>
										<execute></execute>
									</action>
								</pluginExecution>
							</pluginExecutions>
						</lifecycleMappingMetadata>
					</configuration>
				</plugin>
			</plugins>
		</pluginManagement>
	</build>

	<!-- See: http://wiki.st.cs.uni-sb.de/wiki/Maven_Archiva -->
	<properties>
		<project.build.sourceEncoding>UTF-8</project.build.sourceEncoding>
	</properties>
</project><|MERGE_RESOLUTION|>--- conflicted
+++ resolved
@@ -129,17 +129,10 @@
 	<dependencyManagement />
 
 	<dependencies>
-<<<<<<< HEAD
 				<dependency>
 					<groupId>org.evosuite</groupId>
 					<artifactId>dsc-evosuite</artifactId>
 					<version>0.1</version>
-=======
-					<dependency>
-					<groupId>emma</groupId>
-					<artifactId>emma</artifactId>
-					<version>2.1.5320</version>
->>>>>>> b81a4c0d
 				</dependency>
 		<dependency>
 			<groupId>cvc3</groupId>
