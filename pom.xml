--- conflicted
+++ resolved
@@ -1,341 +1,58 @@
 <?xml version="1.0" encoding="ISO-8859-1"?>
-<project xmlns="http://maven.apache.org/POM/4.0.0" xmlns:xsi="http://www.w3.org/2001/XMLSchema-instance"
-	xsi:schemaLocation="http://maven.apache.org/POM/4.0.0 http://maven.apache.org/maven-v4_0_0.xsd">
-	<modelVersion>4.0.0</modelVersion>
-
-	<groupId>de.unisb.cs.st</groupId>
-	<artifactId>evosuite</artifactId>
-	<name>EvoSuite</name>
-	<description>n/a</description>
-	<version>0.1-SNAPSHOT</version>
-	<packaging>jar</packaging>
-	<url>http://www.st.cs.uni-saarland.de/</url>
-	<inceptionYear>2010</inceptionYear>
-
-	<developers>
-		<developer>
-			<id>fraser</id>
-			<name>Gordon Fraser</name>
-			<email>fraser@cs.uni-saarland.de</email>
-			<url>http://www.st.cs.uni-saarland.de/~fraser/</url>
-			<organization>Software Engineering Group at Saarland University
-			</organization>
-			<organizationUrl>http://www.st.cs.uni-saarland.de/</organizationUrl>
-			<timezone>2</timezone>
-			<roles>
-				<role>Developer</role>
-			</roles>
-		</developer>
-	</developers>
-
-
-	<scm>
-		<connection>scm:hg:https://hg.st.cs.uni-saarland.de/hg/evosuite
-		</connection>
-		<developerConnection>scm:hg:https://fraser@https://hg.st.cs.uni-saarland.de/hg/evosuite
-		</developerConnection>
-		<url>https://hg.st.cs.uni-saarland.de/hg/evosuite</url>
-	</scm>
-
-	<organization>
-		<name>Software Engineering Group at Saarland University</name>
-		<url>http://www.st.cs.uni-saarland.de/</url>
-	</organization>
-
-	<dependencyManagement />
-
-	<dependencies>
-		<dependency>
-			<groupId>cvc3</groupId>
-			<artifactId>cvc3</artifactId>
-			<version>2.1.1</version>
-		</dependency>
-
-		<dependency>
-			<groupId>org.smtlib</groupId>
-			<artifactId>smtlib</artifactId>
-			<version>0.1</version>
-		</dependency>
-
-<<<<<<< HEAD
-		<dependency>
-			<groupId>mockit</groupId>
-			<artifactId>jmockit</artifactId>
-			<version>0.999.7</version>
-		</dependency>
-		<dependency>
-			<groupId>log4j</groupId>
-			<artifactId>log4j</artifactId>
-			<version>1.2.16</version>
-		</dependency>
-		<dependency>
-			<groupId>junit</groupId>
-			<artifactId>junit</artifactId>
-			<version>4.8.2</version>
-		</dependency>
-		<dependency>
-			<groupId>asm</groupId>
-			<artifactId>asm-all</artifactId>
-			<version>3.3</version>
-		</dependency>
-		<dependency>
-			<groupId>choco</groupId>
-			<artifactId>choco</artifactId>
-			<!-- <version>2.1.1-SNAPSHOT</version> -->
-			<version>2.1.1-20101108.160635-17</version>
-		</dependency>
-		<!-- <dependency> <groupId>choco</groupId> <artifactId>choco-contribs</artifactId> 
-			<version>2.1.1-20101108.160635-17</version> </dependency> <dependency> <groupId>choco</groupId> 
-			<artifactId>choco-visu</artifactId> <version>2.1.1-SNAPSHOT</version> </dependency> 
-			<dependency> <groupId>choco</groupId> <artifactId>choco-solver</artifactId> 
-			<version>2.1.1-SNAPSHOT</version> </dependency> -->
-		<dependency>
-			<groupId>bcel</groupId>
-			<artifactId>bcel</artifactId>
-			<version>5.2</version>
-		</dependency>
-		<dependency>
-			<groupId>jpf</groupId>
-			<artifactId>jpf-core</artifactId>
-			<version>5.0pre2-EvoSuite-3</version>
-		</dependency>
-		<dependency>
-			<groupId>jpf</groupId>
-			<artifactId>jpf-annotations</artifactId>
-			<version>5.0pre2-EvoSuite-3</version>
-			<scope>runtime</scope>
-		</dependency>
-		<dependency>
-			<groupId>jpf</groupId>
-			<artifactId>jpf-classes</artifactId>
-			<version>5.0pre2-EvoSuite-3</version>
-			<scope>runtime</scope>
-		</dependency>
-		<dependency>
-			<groupId>com.googlecode.gentyref</groupId>
-			<artifactId>gentyref</artifactId>
-			<version>1.1.0</version>
-		</dependency>
-		<dependency>
-			<groupId>org.jgrapht</groupId>
-			<artifactId>jgrapht-jdk1.5</artifactId>
-			<version>0.7.3</version>
-		</dependency>
-		<dependency>
-			<groupId>com.panayotis</groupId>
-			<artifactId>JavaPlot</artifactId>
-			<version>0.4.0</version>
-		</dependency>
-		<dependency>
-			<groupId>org.softevo</groupId>
-			<artifactId>jadet</artifactId>
-			<version>0.1.0</version>
-		</dependency>
-		<dependency>
-			<groupId>de.unisb.cs.st</groupId>
-			<artifactId>javalanche</artifactId>
-			<version>0.4.0-EvoSuite-2</version>
-		</dependency>
-
-		<!-- Dependencies needed by javalanche -->
-		<dependency>
-			<groupId>org.softevo</groupId>
-			<artifactId>util</artifactId>
-			<version>0.3</version>
-			<exclusions>
-				<exclusion>
-					<groupId>asm</groupId>
-					<artifactId>asm</artifactId>
-				</exclusion>
-				<exclusion>
-					<groupId>asm</groupId>
-					<artifactId>asm-attrs</artifactId>
-				</exclusion>
-				<exclusion>
-					<groupId>asm</groupId>
-					<artifactId>asm-all</artifactId>
-				</exclusion>
-				<exclusion>
-					<groupId>asm</groupId>
-					<artifactId>asm-util</artifactId>
-				</exclusion>
-				<exclusion>
-					<groupId>asm</groupId>
-					<artifactId>asm-tree</artifactId>
-				</exclusion>
-				<exclusion>
-					<groupId>asm</groupId>
-					<artifactId>asm-commons</artifactId>
-				</exclusion>
-			</exclusions>
-		</dependency>
-		<dependency>
-			<groupId>de.unisb.cs.st</groupId>
-			<artifactId>bytecodeTransformer</artifactId>
-			<version>0.2</version>
-			<exclusions>
-				<exclusion>
-					<groupId>asm</groupId>
-					<artifactId>asm</artifactId>
-				</exclusion>
-				<exclusion>
-					<groupId>sibrelib</groupId>
-					<artifactId>sibrelib</artifactId>
-				</exclusion>
-			</exclusions>
-		</dependency>
-		<dependency>
-			<groupId>antlr</groupId>
-			<artifactId>antlr</artifactId>
-			<version>2.7.7</version>
-		</dependency>
-		<dependency>
-			<groupId>c3p0</groupId>
-			<artifactId>c3p0</artifactId>
-			<version>0.9.1.2</version>
-		</dependency>
-		<dependency>
-			<groupId>cglib</groupId>
-			<artifactId>cglib</artifactId>
-			<version>2.2</version>
-			<exclusions>
-				<exclusion>
-					<groupId>asm</groupId>
-					<artifactId>asm</artifactId>
-				</exclusion>
-			</exclusions>
-		</dependency>
-		<dependency>
-			<groupId>commons-collections</groupId>
-			<artifactId>commons-collections</artifactId>
-			<version>3.2.1</version>
-		</dependency>
-		<dependency>
-			<groupId>commons-lang</groupId>
-			<artifactId>commons-lang</artifactId>
-			<version>2.5</version>
-		</dependency>
-		<dependency>
-			<groupId>commons-logging</groupId>
-			<artifactId>commons-logging</artifactId>
-			<version>1.1.1</version>
-		</dependency>
-		<dependency>
-			<groupId>commons-io</groupId>
-			<artifactId>commons-io</artifactId>
-			<version>1.4</version>
-		</dependency>
-		<dependency>
-			<groupId>dom4j</groupId>
-			<artifactId>dom4j</artifactId>
-			<version>1.6.1</version>
-		</dependency>
-		<dependency>
-			<groupId>com.google.guava</groupId>
-			<artifactId>guava</artifactId>
-			<version>r07</version>
-		</dependency>
-		<dependency>
-			<groupId>javax.transaction</groupId>
-			<artifactId>jta</artifactId>
-			<version>1.1</version>
-		</dependency>
-		<dependency>
-			<groupId>mysql</groupId>
-			<artifactId>mysql-connector-java</artifactId>
-
-			<version>5.1.9</version>
-			<!-- <version>5.1.16</version> -->
-		</dependency>
-		<dependency>
-			<groupId>com.thoughtworks.xstream</groupId>
-			<artifactId>xstream</artifactId>
-			<version>1.3.1</version>
-		</dependency>
-		<dependency>
-			<groupId>org.hibernate</groupId>
-			<artifactId>hibernate</artifactId>
-			<version>3.2.7.ga</version>
-			<exclusions>
-				<exclusion>
-					<groupId>asm</groupId>
-					<artifactId>asm</artifactId>
-				</exclusion>
-				<exclusion>
-					<groupId>asm</groupId>
-					<artifactId>asm-attrs</artifactId>
-				</exclusion>
-				<exclusion>
-					<groupId>asm</groupId>
-					<artifactId>asm-all</artifactId>
-				</exclusion>
-			</exclusions>
-		</dependency>
-
-		<dependency>
-			<groupId>org.hibernate</groupId>
-			<artifactId>hibernate-annotations</artifactId>
-			<version>3.3.0.ga</version>
-		</dependency>
-		<dependency>
-			<groupId>org.hibernate</groupId>
-			<artifactId>hibernate-commons-annotations</artifactId>
-			<version>3.3.0.ga</version>
-		</dependency>
-
-		<dependency>
-			<groupId>org.hibernate</groupId>
-			<artifactId>hibernate-tools</artifactId>
-			<version>3.2.3.GA</version>
-		</dependency>
-
-		<dependency>
-			<groupId>hsqldb</groupId>
-			<artifactId>hsqldb</artifactId>
-			<version>1.8.0.1</version>
-		</dependency>
-
-		<!-- <dependency> <groupId>org.prefuse</groupId> <artifactId>prefuse</artifactId> 
-			<version>beta-20060220</version> </dependency> -->
-		<!-- <dependency> <groupId>de.unisb.cs.st.javalanche.invariants</groupId> 
-			<artifactId>invariants</artifactId> <version>0.1</version> </dependency> -->
-		<dependency>
-			<!-- <groupId>de.st.cs.unisb.ds</groupId> -->
-			<groupId>de.unisb.cs.st</groupId>
-			<artifactId>ds-util</artifactId>
-			<version>0.3.1</version>
-		</dependency>
-
-		<dependency>
-			<groupId>com.google.collections</groupId>
-			<artifactId>google-collections</artifactId>
-			<version>1.0</version>
-		</dependency>
-
-		<!-- <dependency> <groupId>de.unisb.cs.st</groupId> <artifactId>adabu2-tracer</artifactId> 
-			<version>0.4-modified</version> </dependency> <dependency> <groupId>java2html</groupId> 
-			<artifactId>j2h</artifactId> <version>1.3.1</version> </dependency> -->
-
-		<dependency>
-			<groupId>org.easymock</groupId>
-			<artifactId>easymock</artifactId>
-			<version>2.3</version>
-			<!--scope>test</scope -->
-		</dependency>
-
-		<dependency>
-			<groupId>org.hamcrest</groupId>
-			<artifactId>hamcrest-all</artifactId>
-			<version>1.1</version>
-		</dependency>
-		<dependency>
-			<groupId>org.eclipse.jdt</groupId>
-			<artifactId>core</artifactId>
-			<version>3.3.0-v_771</version>
-		</dependency>
-
-
-=======
+<project xmlns="http://maven.apache.org/POM/4.0.0" xmlns:xsi="http://www.w3.org/2001/XMLSchema-instance" xsi:schemaLocation="http://maven.apache.org/POM/4.0.0 http://maven.apache.org/maven-v4_0_0.xsd">
+    <modelVersion>4.0.0</modelVersion>
+
+    <groupId>de.unisb.cs.st</groupId>
+    <artifactId>evosuite</artifactId>
+    <name>EvoSuite</name>
+    <description>n/a</description>
+    <version>0.1-SNAPSHOT</version>
+    <packaging>jar</packaging>
+    <url>http://www.st.cs.uni-saarland.de/</url>
+    <inceptionYear>2010</inceptionYear>
+
+    <developers>
+        <developer>
+            <id>fraser</id>
+            <name>Gordon Fraser</name>
+            <email>fraser@cs.uni-saarland.de</email>
+            <url>http://www.st.cs.uni-saarland.de/~fraser/</url>
+            <organization>Software Engineering Group at Saarland University</organization>
+            <organizationUrl>http://www.st.cs.uni-saarland.de/</organizationUrl>
+            <timezone>2</timezone>
+            <roles>
+                <role>Developer</role>
+            </roles>
+        </developer>
+    </developers>
+
+
+    <scm>
+        <connection>scm:hg:https://hg.st.cs.uni-saarland.de/hg/evosuite</connection>
+        <developerConnection>scm:hg:https://fraser@https://hg.st.cs.uni-saarland.de/hg/evosuite</developerConnection>
+        <url>https://hg.st.cs.uni-saarland.de/hg/evosuite</url>
+    </scm>
+
+    <organization>
+        <name>Software Engineering Group at Saarland University</name>
+        <url>http://www.st.cs.uni-saarland.de/</url>
+    </organization>
+
+    <dependencyManagement/>
+
+    <dependencies>
+      <dependency>
+	<groupId>cvc3</groupId>
+	<artifactId>cvc3</artifactId>
+	<version>2.1.1</version>
+      </dependency>
+
+      <dependency>
+	<groupId>org.smtlib</groupId>
+	<artifactId>smtlib</artifactId>
+	<version>0.1</version>
+      </dependency>
+
       <dependency>
        <groupId>mockit</groupId>
        <artifactId>jmockit</artifactId>
@@ -488,55 +205,9 @@
 			<artifactId>ui</artifactId>
 			<version>3.6.0</version>
       </dependency>
->>>>>>> f0faea66
-
-		<dependency>
-			<groupId>com.google.code.javaparser</groupId>
-			<artifactId>javaparser</artifactId>
-			<version>1.0.8</version>
-		</dependency>
-	</dependencies>
-
-	<repositories>
-		<repository>
-			<id>javaparser</id>
-			<name>JavaParser Repository</name>
-			<url>http://javaparser.googlecode.com/svn/maven2</url>
-			<snapshots>
-				<enabled>false</enabled>
-			</snapshots>
-		</repository>
-
-<<<<<<< HEAD
-		<repository>
-			<id>jmockit-svn</id>
-			<url>http://jmockit.googlecode.com/svn/maven-repo</url>
-			<releases>
-				<checksumPolicy>ignore</checksumPolicy>
-			</releases>
-		</repository>
-		<repository>
-			<releases>
-				<enabled>true</enabled>
-				<checksumPolicy>warn</checksumPolicy>
-			</releases>
-			<snapshots>
-				<enabled>true</enabled>
-				<updatePolicy>never</updatePolicy>
-				<checksumPolicy>fail</checksumPolicy>
-			</snapshots>
-			<id>titaniaPublic</id>
-			<name>Titania Public Repositories</name>
-			<url>http://titania.fs.uni-saarland.de/nexus/content/groups/public/
-			</url>
-			<layout>default</layout>
-		</repository>
-		<repository>
-			<id>choco.repo</id>
-			<url>http://www.emn.fr/z-info/choco-solver/mvn/repository/</url>
-		</repository>
-	</repositories>
-=======
+
+
+
       <dependency>
       	<groupId>org.kohsuke</groupId>
       	<artifactId>graphviz-api</artifactId>
@@ -583,162 +254,15 @@
       </repository>
       -->
     </repositories>
->>>>>>> f0faea66
-
-	<pluginRepositories>
-		<pluginRepository>
-			<id>codehaus-m2-repository</id>
-			<name>Codehaus Maven 2.x Repository</name>
-			<url>http://repository.codehaus.org</url>
-		</pluginRepository>
-	</pluginRepositories>
-
-<<<<<<< HEAD
-	<build>
-		<plugins>
-			<plugin>
-				<groupId>org.apache.maven.plugins</groupId>
-				<artifactId>maven-eclipse-plugin</artifactId>
-				<version>2.8</version>
-				<configuration>
-					<downloadSources>true</downloadSources>
-				</configuration>
-			</plugin>
-			<plugin>
-				<groupId>org.apache.maven.plugins</groupId>
-				<artifactId>maven-compiler-plugin</artifactId>
-				<version>2.3</version>
-				<configuration>
-					<source>1.6</source>
-					<target>1.6</target>
-					<encoding>${project.build.sourceEncoding}</encoding>
-				</configuration>
-			</plugin>
-			<plugin>
-				<groupId>org.apache.maven.plugins</groupId>
-				<artifactId>maven-javadoc-plugin</artifactId>
-				<version>2.7</version>
-				<configuration>
-					<source>1.6</source>
-				</configuration>
-			</plugin>
-			<!-- TODO Update URL. -->
-			<plugin>
-				<groupId>org.apache.maven.plugins</groupId>
-				<artifactId>maven-release-plugin</artifactId>
-				<configuration>
-					<tagBase>https://svn.st.cs.uni-sb.de/svn/st/projects/adabu2/tags
-					</tagBase>
-				</configuration>
-			</plugin>
-			<plugin>
-				<groupId>org.apache.maven.plugins</groupId>
-				<artifactId>maven-resources-plugin</artifactId>
-				<version>2.2</version>
-				<configuration>
-					<encoding>${project.build.sourceEncoding}</encoding>
-				</configuration>
-			</plugin>
-			<plugin>
-				<groupId>org.apache.maven.plugins</groupId>
-				<artifactId>maven-assembly-plugin</artifactId>
-				<configuration>
-					<descriptors>
-						<descriptor>src/main/assembly/dependencies.xml</descriptor>
-						<descriptor>src/main/assembly/bin.xml</descriptor>
-					</descriptors>
-				</configuration>
-				<executions>
-					<execution>
-						<id>make-assembly</id> <!-- this is used for inheritance merges -->
-						<phase>package</phase> <!-- append to the packaging phase. -->
-						<goals>
-							<goal>single</goal> <!-- goals == mojos -->
-						</goals>
-					</execution>
-				</executions>
-			</plugin>
-			<plugin>
-				<artifactId>maven-antrun-plugin</artifactId>
-				<executions>
-					<execution>
-						<phase>process-classes</phase>
-						<configuration>
-							<tasks>
-								<ant antfile="${basedir}/build_agent.xml" inheritRefs="true">
-									<target name="createCoverageagent" />
-								</ant>
-							</tasks>
-						</configuration>
-						<goals>
-							<goal>run</goal>
-						</goals>
-					</execution>
-				</executions>
-			</plugin>
-			<plugin>
-				<groupId>org.apache.maven.plugins</groupId>
-				<artifactId>maven-dependency-plugin</artifactId>
-				<executions>
-					<execution>
-						<id>copy</id>
-						<phase>compile</phase>
-						<goals>
-							<goal>copy</goal>
-						</goals>
-						<configuration>
-							<artifactItems>
-								<artifactItem>
-									<groupId>mockit</groupId>
-									<artifactId>jmockit</artifactId>
-									<version>0.999.7</version>
-									<overWrite>true</overWrite>
-									<outputDirectory>target/</outputDirectory>
-									<destFileName>jmockit.jar</destFileName>
-								</artifactItem>
-								<artifactItem>
-									<groupId>jpf</groupId>
-									<artifactId>jpf-classes</artifactId>
-									<version>5.0pre2-EvoSuite-2</version>
-									<overWrite>true</overWrite>
-									<outputDirectory>target/</outputDirectory>
-									<destFileName>jpf-classes.jar</destFileName>
-								</artifactItem>
-								<artifactItem>
-									<groupId>jpf</groupId>
-									<artifactId>jpf-annotations</artifactId>
-									<version>5.0pre2-EvoSuite-2</version>
-									<overWrite>true</overWrite>
-									<outputDirectory>target/</outputDirectory>
-									<destFileName>jpf-annotations.jar</destFileName>
-								</artifactItem>
-							</artifactItems>
-						</configuration>
-					</execution>
-				</executions>
-			</plugin>
-			<plugin>
-				<groupId>org.apache.maven.plugins</groupId>
-				<artifactId>maven-surefire-plugin</artifactId>
-				<version>2.7.2</version>
-				<configuration>
-					<skipTests>true</skipTests>
-				</configuration>
-			</plugin>
-		</plugins>
-		<pluginManagement>
-			<plugins>
-				<plugin>
-					<!-- We still use Beta 5 because of various bugs: http://jira.codehaus.org/ 
-						- MSITE-262, MSITE-293, MSITE-297 -->
-					<groupId>org.apache.maven.plugins</groupId>
-					<artifactId>maven-site-plugin</artifactId>
-					<version>2.0-beta-5</version>
-				</plugin>
-			</plugins>
-		</pluginManagement>
-	</build>
-=======
+
+    <pluginRepositories>
+        <pluginRepository>
+           <id>codehaus-m2-repository</id>
+           <name>Codehaus Maven 2.x Repository</name>
+           <url>http://repository.codehaus.org</url>
+       </pluginRepository>
+    </pluginRepositories>
+
     <build>
         <plugins>
             <plugin>
@@ -906,10 +430,9 @@
             </plugins>
         </pluginManagement>
     </build>
->>>>>>> f0faea66
-
-	<!-- See: http://wiki.st.cs.uni-sb.de/wiki/Maven_Archiva -->
-	<properties>
-		<project.build.sourceEncoding>UTF-8</project.build.sourceEncoding>
-	</properties>
+
+    <!-- See: http://wiki.st.cs.uni-sb.de/wiki/Maven_Archiva -->
+    <properties>
+        <project.build.sourceEncoding>UTF-8</project.build.sourceEncoding>
+    </properties>
 </project>