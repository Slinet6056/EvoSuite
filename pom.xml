--- conflicted
+++ resolved
@@ -464,7 +464,6 @@
 	  </configuration>
 	</plugin>
 
-<<<<<<< HEAD
 			<!-- pluging to run tests after 'package' phase in 'integration-test' -->
 			<plugin>
 				<groupId>org.apache.maven.plugins</groupId>
@@ -498,42 +497,6 @@
                 </executions>
             </plugin>
 		</plugins>
-=======
-	<!-- pluging to run tests after 'package' phase in 'integration-test' -->
-	<plugin>
-	  <groupId>org.apache.maven.plugins</groupId>
-	  <artifactId>maven-failsafe-plugin</artifactId>
-	  <version>2.18</version>
-	  <configuration>
-	    <includes>
-	      <include>**/*IT.java</include>
-	    </includes>
-	  </configuration>
-	  <executions>
-	    <execution>
-	      <id>failsafe-integration-tests</id>
-	      <phase>integration-test</phase>
-	      <goals>
-		<goal>integration-test</goal>
-	      </goals>
-	    </execution>
-	  </executions>
-	</plugin>
-        <!-- Need for issues when "deploy" -->
-        <plugin>
-          <groupId>org.apache.maven.plugins</groupId>
-          <artifactId>maven-jar-plugin</artifactId>
-          <version>2.5</version>
-          <executions>
-            <execution>
-              <goals>
-                <goal>test-jar</goal>
-              </goals>
-            </execution>
-          </executions>
-        </plugin>
-</plugins>
->>>>>>> e3a125c4
 
 		<pluginManagement>
 			<plugins>
