--- conflicted
+++ resolved
@@ -13,13 +13,9 @@
 public class VariableReferenceImpl implements VariableReference {
 	private static final long serialVersionUID = 7014270636820758121L;
 
-<<<<<<< HEAD
+	private int distance = 0;
+
 	private static Logger logger = LoggerFactory.getLogger(VariableReferenceImpl.class);
-=======
-	private int distance = 0;
-
-	protected static Logger logger = LoggerFactory.getLogger(VariableReferenceImpl.class);
->>>>>>> 9cb330d6
 
 	/**
 	 * Type (class) of the variable
@@ -29,13 +25,9 @@
 	/**
 	 * The testCase in which this VariableReference is valid
 	 */
-<<<<<<< HEAD
-	protected final TestCase testCase;
+	protected TestCase testCase;
 	protected final PassiveChangeListener<Void> changeListener = new PassiveChangeListener<Void>();
 	protected Integer stPosition;
-=======
-	protected TestCase testCase;
->>>>>>> 9cb330d6
 
 	/**
 	 * Constructor
