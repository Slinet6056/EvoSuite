/**
 * 
 */
package de.unisb.cs.st.evosuite.ga.stoppingconditions;

import de.unisb.cs.st.evosuite.Properties;
import de.unisb.cs.st.evosuite.ga.GeneticAlgorithm;

/**
 * @author Gordon Fraser
 * 
 */
public class GlobalTimeStoppingCondition extends StoppingCondition {

	private static final long serialVersionUID = -4880914182984895075L;

	/** Maximum number of seconds. 0 = infinite time */
	protected static long max_seconds = Properties.GLOBAL_TIMEOUT;

	/** Assume the search has not started until start_time != 0 */
	protected static long start_time = 0L;

	protected static long pause_time = 0L;

	@Override
	public void searchStarted(GeneticAlgorithm algorithm) {
		if (start_time == 0)
			reset();
	}

	/*
	 * (non-Javadoc)
	 * 
	 * @see de.unisb.cs.st.evosuite.ga.StoppingCondition#getCurrentValue()
	 */
	@Override
	public long getCurrentValue() {
		long current_time = System.currentTimeMillis();
		return (int) ((current_time - start_time) / 1000);
	}

	/*
	 * (non-Javadoc)
	 * 
	 * @see de.unisb.cs.st.evosuite.ga.StoppingCondition#isFinished()
	 */
	@Override
	public boolean isFinished() {
		long current_time = System.currentTimeMillis();
		if (max_seconds != 0 && start_time != 0
				&& (current_time - start_time) / 1000 > max_seconds)
			logger.info("Timeout reached");

		return max_seconds != 0 && start_time != 0
				&& (current_time - start_time) / 1000 > max_seconds;
	}

	/*
	 * (non-Javadoc)
	 * 
	 * @see de.unisb.cs.st.evosuite.ga.StoppingCondition#reset()
	 */
	@Override
	public void reset() {
		if (start_time == 0)
			start_time = System.currentTimeMillis();
	}

	/*
	 * (non-Javadoc)
	 * 
	 * @see de.unisb.cs.st.evosuite.ga.StoppingCondition#setLimit(int)
	 */
	@Override
	public void setLimit(long limit) {
		// TODO Auto-generated method stub

	}

	@Override
	public long getLimit() {
		// TODO Auto-generated method stub
		return max_seconds;
	}

<<<<<<< HEAD
	/**
	 * 
	 */
	public void pause() {
		pause_time = System.currentTimeMillis();
	}

	/**
	 * 
	 */
	public void resume() {
		start_time += System.currentTimeMillis() - pause_time;
=======
	public static void forceReset() {
		start_time = 0;
	}

	@Override
	public void forceCurrentValue(long value) {
		start_time = value;
>>>>>>> a054abd6
	}

}<|MERGE_RESOLUTION|>--- conflicted
+++ resolved
@@ -19,7 +19,7 @@
 
 	/** Assume the search has not started until start_time != 0 */
 	protected static long start_time = 0L;
-
+	
 	protected static long pause_time = 0L;
 
 	@Override
@@ -28,9 +28,7 @@
 			reset();
 	}
 
-	/*
-	 * (non-Javadoc)
-	 * 
+	/* (non-Javadoc)
 	 * @see de.unisb.cs.st.evosuite.ga.StoppingCondition#getCurrentValue()
 	 */
 	@Override
@@ -39,25 +37,21 @@
 		return (int) ((current_time - start_time) / 1000);
 	}
 
-	/*
-	 * (non-Javadoc)
-	 * 
+	/* (non-Javadoc)
 	 * @see de.unisb.cs.st.evosuite.ga.StoppingCondition#isFinished()
 	 */
 	@Override
 	public boolean isFinished() {
 		long current_time = System.currentTimeMillis();
 		if (max_seconds != 0 && start_time != 0
-				&& (current_time - start_time) / 1000 > max_seconds)
+		        && (current_time - start_time) / 1000 > max_seconds)
 			logger.info("Timeout reached");
 
 		return max_seconds != 0 && start_time != 0
-				&& (current_time - start_time) / 1000 > max_seconds;
+		        && (current_time - start_time) / 1000 > max_seconds;
 	}
 
-	/*
-	 * (non-Javadoc)
-	 * 
+	/* (non-Javadoc)
 	 * @see de.unisb.cs.st.evosuite.ga.StoppingCondition#reset()
 	 */
 	@Override
@@ -66,9 +60,7 @@
 			start_time = System.currentTimeMillis();
 	}
 
-	/*
-	 * (non-Javadoc)
-	 * 
+	/* (non-Javadoc)
 	 * @see de.unisb.cs.st.evosuite.ga.StoppingCondition#setLimit(int)
 	 */
 	@Override
@@ -83,20 +75,6 @@
 		return max_seconds;
 	}
 
-<<<<<<< HEAD
-	/**
-	 * 
-	 */
-	public void pause() {
-		pause_time = System.currentTimeMillis();
-	}
-
-	/**
-	 * 
-	 */
-	public void resume() {
-		start_time += System.currentTimeMillis() - pause_time;
-=======
 	public static void forceReset() {
 		start_time = 0;
 	}
@@ -104,7 +82,20 @@
 	@Override
 	public void forceCurrentValue(long value) {
 		start_time = value;
->>>>>>> a054abd6
+	}
+	
+	/**
+	 * Remember start pause time 
+	 */
+	public void pause() {
+		pause_time = System.currentTimeMillis();
+	}
+
+	/**
+	 * Change start time after MA
+	 */
+	public void resume() {
+		start_time += System.currentTimeMillis() - pause_time;
 	}
 
 }