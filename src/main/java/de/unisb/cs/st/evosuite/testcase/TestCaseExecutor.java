/*
 * Copyright (C) 2010 Saarland University
 * 
 * This file is part of EvoSuite.
 * 
 * EvoSuite is free software: you can redistribute it and/or modify it under the
 * terms of the GNU Lesser Public License as published by the Free Software
 * Foundation, either version 3 of the License, or (at your option) any later
 * version.
 * 
 * EvoSuite is distributed in the hope that it will be useful, but WITHOUT ANY
 * WARRANTY; without even the implied warranty of MERCHANTABILITY or FITNESS FOR
 * A PARTICULAR PURPOSE. See the GNU Lesser Public License for more details.
 * 
 * You should have received a copy of the GNU Lesser Public License along with
 * EvoSuite. If not, see <http://www.gnu.org/licenses/>.
 */

package de.unisb.cs.st.evosuite.testcase;

import java.io.PrintStream;
import java.util.ArrayList;
import java.util.List;
import java.util.Map;
import java.util.concurrent.ExecutionException;
import java.util.concurrent.ExecutorService;
import java.util.concurrent.Executors;
import java.util.concurrent.ThreadFactory;
import java.util.concurrent.TimeUnit;
import java.util.concurrent.TimeoutException;

import org.apache.log4j.Logger;

import de.unisb.cs.st.evosuite.Properties;
import de.unisb.cs.st.evosuite.contracts.ContractChecker;
import de.unisb.cs.st.evosuite.coverage.concurrency.ConcurrencyCoverageFactory;
import de.unisb.cs.st.evosuite.coverage.concurrency.ConcurrencyTestCaseFactory;
import de.unisb.cs.st.evosuite.coverage.concurrency.ConcurrentTestRunnable;
import de.unisb.cs.st.evosuite.sandbox.Sandbox;

/**
 * The test case executor manages thread creation/deletion to execute a test
 * case
 * 
 * @author Gordon Fraser
 * 
 */
public class TestCaseExecutor implements ThreadFactory {

	private static final Logger logger = Logger.getLogger(TestCaseExecutor.class);

	private boolean log = true;

	public static long timeout = Properties.getPropertyOrDefault("timeout", 5000);

	public static boolean cpuTimeout = Properties.getPropertyOrDefault("cpu_timeout",
	                                                                   false);

	private static boolean logTimeout = Properties.getPropertyOrDefault("log_timeout",
	                                                                    false);

	private static final PrintStream systemOut = System.out;
	private static final PrintStream systemErr = System.err;

	private static TestCaseExecutor instance = null;

	private ExecutorService executor;

	private Thread currentThread = null;

	//private static ExecutorService executor = Executors.newCachedThreadPool();

	private List<ExecutionObserver> observers;

	protected boolean static_hack = Properties.getPropertyOrDefault("static_hack", false);

	public static TestCaseExecutor getInstance() {
		if (instance == null)
			instance = new TestCaseExecutor();

		return instance;
	}

	/**
	 * Execute a test case
	 * 
	 * @param test
	 *            The test case to execute
	 * @param mutant
	 *            The mutation to active (null = no mutation)
	 * 
	 * @return Result of the execution
	 */
	public static ExecutionResult runTest(TestCase test) {

		ExecutionResult result = new ExecutionResult(test, null);

		try {
			TestCaseExecutor executor = getInstance();
			logger.debug("Executing test");
			result = executor.execute(test);

			int num = test.size();
			MaxStatementsStoppingCondition.statementsExecuted(num);

			// for(TestObserver observer : observers) {
			// observer.testResult(result);
			// }
		} catch (Exception e) {
			System.out.println("TG: Exception caught: " + e);
			e.printStackTrace();
			System.exit(1);
		}

		// System.out.println("TG: Killed "+result.getNumKilled()+" out of "+mutants.size());
		return result;
	}

	private TestCaseExecutor() {
		executor = Executors.newSingleThreadExecutor(this);
		newObservers();
	}

	public static class TimeoutExceeded extends RuntimeException {
		private static final long serialVersionUID = -5314228165430676893L;
	}

	public void setup() {
		// start own thread
	}

	public static void pullDown() {
		if (instance != null)
			instance.executor.shutdownNow();
	}

	public void setLogging(boolean value) {
		log = value;
	}

	public void addObserver(ExecutionObserver observer) {
		observers.add(observer);
	}

	public void removeObserver(ExecutionObserver observer) {
		observers.remove(observer);
	}

	public void newObservers() {
		observers = new ArrayList<ExecutionObserver>();
		if (Properties.CHECK_CONTRACTS) {
			observers.add(new ContractChecker());
		}

	}

	private void resetObservers() {
		for (ExecutionObserver observer : observers) {
			observer.clear();
		}
	}

	public ExecutionResult execute(TestCase tc) {
		Scope scope = new Scope();
		return execute(tc, scope);
	}

	public ExecutionResult execute(TestCase tc, Scope scope) {
		ExecutionTracer.getExecutionTracer().clear();
		if (static_hack)
			TestCluster.getInstance().resetStaticClasses();
		resetObservers();
		ExecutionObserver.currentTest(tc);
		MaxTestsStoppingCondition.testExecuted();

<<<<<<< HEAD
		TimeoutHandler<ExecutionResult> handler = new TimeoutHandler<ExecutionResult>();

		TestRunnable callable = new TestRunnable(tc, scope, observers);
=======
		TimeoutHandler<ExecutionResult> handler = new TimeoutHandler<ExecutionResult>(); 
		
		//#TODO steenbuck could be nicer (TestRunnable should be an interface
		InterfaceTestRunnable callable;
		if(Properties.CRITERION.equalsIgnoreCase(ConcurrencyCoverageFactory.CONCURRENCY_COVERAGE_CRITERIA)){
			callable = new ConcurrentTestRunnable(tc, scope, observers);
		}else{
			callable = new TestRunnable(tc, scope, observers);
		}
>>>>>>> 9f76bac1
		//FutureTask<ExecutionResult> task = new FutureTask<ExecutionResult>(callable);
		//executor.execute(task);

		try {
			//ExecutionResult result = task.get(timeout, TimeUnit.MILLISECONDS);
			ExecutionResult result = handler.execute(callable, executor, timeout,
			                                         cpuTimeout);
			return result;
		} catch (ThreadDeath t) {
			logger.warn("Caught ThreadDeath during test execution");
			Sandbox.tearDownEverything();
			ExecutionResult result = new ExecutionResult(tc, null);
			result.exceptions = callable.exceptionsThrown;
			result.trace = ExecutionTracer.getExecutionTracer().getTrace();
			ExecutionTracer.getExecutionTracer().clear();
			return result;

		}catch (InterruptedException e1) {
			Sandbox.tearDownEverything();
			logger.info("InterruptedException");
			ExecutionResult result = new ExecutionResult(tc, null);
			result.exceptions = callable.getExceptionsThrown();
			result.trace = ExecutionTracer.getExecutionTracer().getTrace();
			ExecutionTracer.getExecutionTracer().clear();
			return result;
		} catch (ExecutionException e1) {
			if(e1.getCause() instanceof AssertionError && e1.getCause().getStackTrace()[0].getClassName().contains("de.unisb.cs.st.evosuite")){
				//e1.printStackTrace();
				logger.warn("Assertion Error in evosuitecode");
				throw (AssertionError)e1.getCause();
			}
			Sandbox.tearDownEverything();
			e1.printStackTrace();
			logger.info("ExecutionException");
			ExecutionResult result = new ExecutionResult(tc, null);
			result.exceptions = callable.getExceptionsThrown();
			result.trace = ExecutionTracer.getExecutionTracer().getTrace();
			ExecutionTracer.getExecutionTracer().clear();
			return result;
		} catch (TimeoutException e1) {
			Sandbox.tearDownEverything();
			System.setOut(systemOut);
			System.setErr(systemErr);

			if (logTimeout) {
				System.err.println("Timeout occurred for " + Properties.TARGET_CLASS);
			}
			logger.info("TimeoutException, need to stop runner");
			ExecutionTracer.setKillSwitch(true);
			ExecutionTracer.disable();
			//task.cancel(true);
			handler.getLastTask().cancel(true);

			if (!callable.isRunFinished()) {
				logger.info("Run not finished, waiting...");
				try {
					executor.awaitTermination(timeout, TimeUnit.MILLISECONDS);
				} catch (InterruptedException e) {
					logger.info("Interrupted");
					e.printStackTrace();
				}
				if (!callable.isRunFinished()) {
					logger.info("Run still not finished, replacing executor.");
					try {
						executor.shutdownNow();
						if (currentThread.isAlive()) {
							currentThread.stop();
							logger.warn("Thread survived - unsafe operation.");
						}
					} catch (ThreadDeath t) {
						logger.info("ThreadDeath.");
					} catch (Throwable t) {
						logger.info("Throwable: " + t);
					}
					executor = Executors.newSingleThreadExecutor(this);
				}
			}
			ExecutionResult result = new ExecutionResult(tc, null);
			result.exceptions = callable.getExceptionsThrown();
			result.exceptions.put(tc.size(), new TestCaseExecutor.TimeoutExceeded());
			result.trace = ExecutionTracer.getExecutionTracer().getTrace();
			ExecutionTracer.getExecutionTracer().clear();
			ExecutionTracer.setKillSwitch(false);
			ExecutionTracer.enable();

			return result;
		}
	}

	@SuppressWarnings("deprecation")
	public Map<Integer, Throwable> run(TestCase tc, Scope scope) {
		// StringTraceExecutionObserver obs = new
		// StringTraceExecutionObserver();
		// observers.add(obs);
		ExecutionTracer.getExecutionTracer().clear();
		if (static_hack)
			TestCluster.getInstance().resetStaticClasses();
		resetObservers();
		ExecutionObserver.currentTest(tc);

		TestRunner runner = new TestRunner(null);
		runner.setLogging(log);
		runner.setup(tc, scope, observers);
		MaxTestsStoppingCondition.testExecuted();
		// MaxStatementsStoppingCondition.statementsExecuted(tc.size());

		try {
			// Start the test.
			runner.start();

			// If test doesn't finish in time, suspend it.
			runner.join(timeout);

			if (!runner.runFinished) {
				logger.warn("Exceeded max wait (" + timeout + "ms): aborting test input:");
				logger.warn(tc.toCode());
				runner.interrupt();

				if (runner.isAlive()) {
					// If test doesn't finish in time, suspend it.
					logger.info("Thread ignored interrupt, using killswitch");
					ExecutionTracer.setKillSwitch(true);
					runner.join(timeout / 2);
					if (!runner.runFinished) {
						logger.info("Trying thread.stop()");
						for (StackTraceElement element : runner.getStackTrace()) {
							logger.info(element.toString());
						}
						runner.stop();// We use this deprecated method because
						              // it's the only way to
						// stop a thread no matter what it's doing.
						// return runner.exceptionsThrown;
						runner.join(timeout / 2);

						if (runner.isAlive()) {
							logger.warn("Thread ignored stop()! All is lost!");
							for (StackTraceElement element : runner.getStackTrace()) {
								logger.warn(element.toString());
							}
						}
					}

					ExecutionTracer.enable();
				}
				ExecutionTracer.getExecutionTracer().clear();
				ExecutionTracer.setKillSwitch(false);
				runner.exceptionsThrown.put(tc.size(),
				                            new TestCaseExecutor.TimeoutExceeded());
			}
			return runner.exceptionsThrown;

		} catch (java.lang.InterruptedException e) {
			throw new IllegalStateException(
			        "A RunnerThread thread shouldn't be interrupted by anyone! "
			                + "(this may be a bug in the program; please report it.)");
		}

	}

	public Map<Integer, Throwable> run(TestCase tc) {
		Scope scope = new Scope();
		return run(tc, scope);
	}

	@Override
	public Thread newThread(Runnable r) {
		currentThread = new Thread(r);
		ExecutionTracer.setThread(currentThread);
		return currentThread;
	}
}<|MERGE_RESOLUTION|>--- conflicted
+++ resolved
@@ -34,7 +34,6 @@
 import de.unisb.cs.st.evosuite.Properties;
 import de.unisb.cs.st.evosuite.contracts.ContractChecker;
 import de.unisb.cs.st.evosuite.coverage.concurrency.ConcurrencyCoverageFactory;
-import de.unisb.cs.st.evosuite.coverage.concurrency.ConcurrencyTestCaseFactory;
 import de.unisb.cs.st.evosuite.coverage.concurrency.ConcurrentTestRunnable;
 import de.unisb.cs.st.evosuite.sandbox.Sandbox;
 
@@ -173,21 +172,15 @@
 		ExecutionObserver.currentTest(tc);
 		MaxTestsStoppingCondition.testExecuted();
 
-<<<<<<< HEAD
 		TimeoutHandler<ExecutionResult> handler = new TimeoutHandler<ExecutionResult>();
 
-		TestRunnable callable = new TestRunnable(tc, scope, observers);
-=======
-		TimeoutHandler<ExecutionResult> handler = new TimeoutHandler<ExecutionResult>(); 
-		
 		//#TODO steenbuck could be nicer (TestRunnable should be an interface
 		InterfaceTestRunnable callable;
-		if(Properties.CRITERION.equalsIgnoreCase(ConcurrencyCoverageFactory.CONCURRENCY_COVERAGE_CRITERIA)){
+		if (Properties.CRITERION.equalsIgnoreCase(ConcurrencyCoverageFactory.CONCURRENCY_COVERAGE_CRITERIA)) {
 			callable = new ConcurrentTestRunnable(tc, scope, observers);
-		}else{
+		} else {
 			callable = new TestRunnable(tc, scope, observers);
 		}
->>>>>>> 9f76bac1
 		//FutureTask<ExecutionResult> task = new FutureTask<ExecutionResult>(callable);
 		//executor.execute(task);
 
@@ -200,12 +193,12 @@
 			logger.warn("Caught ThreadDeath during test execution");
 			Sandbox.tearDownEverything();
 			ExecutionResult result = new ExecutionResult(tc, null);
-			result.exceptions = callable.exceptionsThrown;
+			result.exceptions = callable.getExceptionsThrown();
 			result.trace = ExecutionTracer.getExecutionTracer().getTrace();
 			ExecutionTracer.getExecutionTracer().clear();
 			return result;
 
-		}catch (InterruptedException e1) {
+		} catch (InterruptedException e1) {
 			Sandbox.tearDownEverything();
 			logger.info("InterruptedException");
 			ExecutionResult result = new ExecutionResult(tc, null);
@@ -214,10 +207,11 @@
 			ExecutionTracer.getExecutionTracer().clear();
 			return result;
 		} catch (ExecutionException e1) {
-			if(e1.getCause() instanceof AssertionError && e1.getCause().getStackTrace()[0].getClassName().contains("de.unisb.cs.st.evosuite")){
+			if (e1.getCause() instanceof AssertionError
+			        && e1.getCause().getStackTrace()[0].getClassName().contains("de.unisb.cs.st.evosuite")) {
 				//e1.printStackTrace();
 				logger.warn("Assertion Error in evosuitecode");
-				throw (AssertionError)e1.getCause();
+				throw (AssertionError) e1.getCause();
 			}
 			Sandbox.tearDownEverything();
 			e1.printStackTrace();
