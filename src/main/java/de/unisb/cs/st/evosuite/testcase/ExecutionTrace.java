--- conflicted
+++ resolved
@@ -121,30 +121,14 @@
 	public Map<String, Map<String, Map<Integer, Integer>>> return_data = new HashMap<String, Map<String, Map<Integer, Integer>>>();
 
 	// Refactoring
-<<<<<<< HEAD
-	//	public Map<String, Integer> covered_methods = Collections.synchronizedMap(new HashMap<String, Integer>());
-	//	public Map<String, Integer> covered_predicates = Collections.synchronizedMap(new HashMap<String, Integer>());
-	//	public Map<String, Double> true_distances = Collections.synchronizedMap(new HashMap<String, Double>());
-	//	public Map<String, Double> false_distances = Collections.synchronizedMap(new HashMap<String, Double>());
-
 	public Map<String, Integer> covered_methods = new HashMap<String, Integer>();
 	public Map<String, Integer> covered_predicates = new HashMap<String, Integer>();
 	public Map<String, Double> true_distances = new HashMap<String, Double>();
 	public Map<String, Double> false_distances = new HashMap<String, Double>();
 
-	public HashMap<String, HashMap<Integer, Integer>> passedDefs = new HashMap<String, HashMap<Integer, Integer>>();
-	public HashMap<String, HashMap<Integer, Integer>> passedUses = new HashMap<String, HashMap<Integer, Integer>>();
-
-=======
-	public Map<String, Integer> covered_methods = Collections.synchronizedMap(new HashMap<String, Integer>());
-	public Map<String, Integer> covered_predicates = Collections.synchronizedMap(new HashMap<String, Integer>());
-	public Map<String, Double> true_distances   = Collections.synchronizedMap(new HashMap<String, Double>());
-	public Map<String, Double> false_distances  = Collections.synchronizedMap(new HashMap<String, Double>());
+	public Map<String,HashMap<Integer,HashMap<Integer,Integer>>> passedDefs = new HashMap<String,HashMap<Integer,HashMap<Integer,Integer>>>();
+	public Map<String,HashMap<Integer,HashMap<Integer,Integer>>> passedUses = new HashMap<String,HashMap<Integer,HashMap<Integer,Integer>>>();
 	
-	public Map<String,HashMap<Integer,HashMap<Integer,Integer>>> passedDefs = Collections.synchronizedMap(new HashMap<String,HashMap<Integer,HashMap<Integer,Integer>>>());
-	public Map<String,HashMap<Integer,HashMap<Integer,Integer>>> passedUses = Collections.synchronizedMap(new HashMap<String,HashMap<Integer,HashMap<Integer,Integer>>>());
-	
->>>>>>> edd1a690
 	public ExecutionTrace() {
 		stack.add(new MethodCall("", "")); // Main method
 	}
@@ -283,25 +267,12 @@
 		coverage = new HashMap<String, Map<String, Map<Integer, Integer>>>();
 		return_data = new HashMap<String, Map<String, Map<Integer, Integer>>>();
 
-<<<<<<< HEAD
-		true_distances = Collections.synchronizedMap(new HashMap<String, Double>());
-		false_distances = Collections.synchronizedMap(new HashMap<String, Double>());
-		covered_methods = Collections.synchronizedMap(new HashMap<String, Integer>());
-		covered_predicates = Collections.synchronizedMap(new HashMap<String, Integer>());
-=======
-		true_distances = Collections
-		        .synchronizedMap(new HashMap<String, Double>());
-		false_distances = Collections
-		        .synchronizedMap(new HashMap<String, Double>());
-		covered_methods = Collections
-		        .synchronizedMap(new HashMap<String, Integer>());
-		covered_predicates = Collections
-		        .synchronizedMap(new HashMap<String, Integer>());
-		passedDefs = Collections
-				.synchronizedMap(new HashMap<String,HashMap<Integer,HashMap<Integer,Integer>>>());
-		passedDefs = Collections
-		.synchronizedMap(new HashMap<String,HashMap<Integer,HashMap<Integer,Integer>>>());
->>>>>>> edd1a690
+		true_distances = new HashMap<String, Double>();
+		false_distances = new HashMap<String, Double>();
+		covered_methods = new HashMap<String, Integer>();
+		covered_predicates = new HashMap<String, Integer>();
+ 	        passedDefs = new HashMap<String,HashMap<Integer,HashMap<Integer,Integer>>>();
+		passedDefs = new HashMap<String,HashMap<Integer,HashMap<Integer,Integer>>>();
 	}
 
 	/**
