/*
 * Copyright (C) 2010 Saarland University
 * 
 * This file is part of EvoSuite.
 * 
 * EvoSuite is free software: you can redistribute it and/or modify it under the
 * terms of the GNU Lesser Public License as published by the Free Software
 * Foundation, either version 3 of the License, or (at your option) any later
 * version.
 * 
 * EvoSuite is distributed in the hope that it will be useful, but WITHOUT ANY
 * WARRANTY; without even the implied warranty of MERCHANTABILITY or FITNESS FOR
 * A PARTICULAR PURPOSE. See the GNU Lesser Public License for more details.
 * 
 * You should have received a copy of the GNU Lesser Public License along with
 * EvoSuite. If not, see <http://www.gnu.org/licenses/>.
 */

package de.unisb.cs.st.evosuite;

import java.io.File;
import java.io.FileInputStream;
import java.io.FileNotFoundException;
import java.io.IOException;
import java.io.InputStream;
import java.lang.annotation.ElementType;
import java.lang.annotation.Retention;
import java.lang.annotation.RetentionPolicy;
import java.lang.annotation.Target;
import java.lang.reflect.Array;
import java.lang.reflect.Field;
import java.net.URL;
import java.util.HashMap;
import java.util.HashSet;
import java.util.Map;
import java.util.Set;

import org.slf4j.Logger;
import org.slf4j.LoggerFactory;

import de.unisb.cs.st.evosuite.testcase.TestCluster;
import de.unisb.cs.st.evosuite.utils.Utils;

/**
 * Central property repository. All global parameters of EvoSuite should be
 * declared as fields here, using the appropriate annotation. Access is possible
 * directly via the fields, or with getter/setter methods.
 * 
 * @author Gordon Fraser
 * 
 */
public class Properties {

	private final static Logger logger = LoggerFactory.getLogger(Properties.class);

	/**
	 * Parameters are fields of the Properties class, annotated with this
	 * annotation. The key parameter is used to identify values in property
	 * files or on the command line, the group is used in the config file or
	 * input plugins to organize parameters, and the description is also
	 * displayed there.
	 */
	@Retention(RetentionPolicy.RUNTIME)
	@Target(ElementType.FIELD)
	public @interface Parameter {
		String key();

		String group() default "Experimental";

		String description();
	}

	public @interface IntValue {
		int min() default Integer.MIN_VALUE;

		int max() default Integer.MAX_VALUE;
	}

	public @interface DoubleValue {
		double min() default -(Double.MAX_VALUE - 1); // FIXXME: Check

		double max() default Double.MAX_VALUE;
	}

	// ---------------------------------------------------------------
	// Test sequence creation
	@Parameter(key = "test_excludes", group = "Test Creation", description = "File containing methods that should not be used in testing")
	public static String TEST_EXCLUDES = "test.excludes";

	@Parameter(key = "test_includes", group = "Test Creation", description = "File containing methods that should be included in testing")
	public static String TEST_INCLUDES = "test.includes";

	@Parameter(key = "make_accessible", group = "TestCreation", description = "Change default package rights to public package rights (?)")
	public static boolean MAKE_ACCESSIBLE = false;

	@Parameter(key = "string_replacement", group = "Test Creation", description = "Replace string.equals with levenshtein distance")
	public static boolean STRING_REPLACEMENT = false;

	@Parameter(key = "static_hack", group = "Test Creation", description = "Call static constructors after each test execution")
	public static boolean STATIC_HACK = false;

	@Parameter(key = "null_probability", group = "Test Creation", description = "Probability to use null instead of constructing an object")
	@DoubleValue(min = 0.0, max = 1.0)
	public static double NULL_PROBABILITY = 0.1;

	@Parameter(key = "object_reuse_probability", group = "Test Creation", description = "Probability to reuse an existing reference, if available")
	@DoubleValue(min = 0.0, max = 1.0)
	public static double OBJECT_REUSE_PROBABILITY = 0.9;

	@Parameter(key = "primitive_reuse_probability", group = "Test Creation", description = "Probability to reuse an existing primitive, if available")
	@DoubleValue(min = 0.0, max = 1.0)
	public static double PRIMITIVE_REUSE_PROBABILITY = 0.5;

	@Parameter(key = "primitive_pool", group = "Test Creation", description = "Probability to use a primitive from the pool rather than a random value")
	@DoubleValue(min = 0.0, max = 1.0)
	public static double PRIMITIVE_POOL = 0.5;

	@Parameter(key = "object_pool", group = "Test Creation", description = "Probability to use a predefined sequence from the pool rather than a random generator")
	@DoubleValue(min = 0.0, max = 1.0)
	public static double OBJECT_POOL = 0.0;

	@Parameter(key = "string_length", group = "Test Creation", description = "Maximum length of randomly generated strings")
	public static int STRING_LENGTH = 20;

	@Parameter(key = "epsilon", group = "Test Creation", description = "Epsilon for floats in local search")
	public static double EPSILON = 0.001;

	@Parameter(key = "max_int", group = "Test Creation", description = "Maximum size of randomly generated integers (minimum range = -1 * max)")
	public static int MAX_INT = 2048;

	@Parameter(key = "max_delta", group = "Test Creation", description = "Maximum size of delta for numbers during mutation")
	public static int MAX_DELTA = 20;

	@Parameter(key = "max_array", group = "Test Creation", description = "Maximum length of randomly generated arrays")
	public static int MAX_ARRAY = 10;

	@Parameter(key = "max_attempts", group = "Test Creation", description = "Number of attempts when generating an object before giving up")
	public static int MAX_ATTEMPTS = 1000;

	@Parameter(key = "max_recursion", group = "Test Creation", description = "Recursion depth when trying to create objects")
	public static int MAX_RECURSION = 10;

	@Parameter(key = "max_length", group = "Test Creation", description = "Maximum length of test suites (0 = no check)")
	public static int MAX_LENGTH = 0;

	@Parameter(key = "max_size", group = "Test Creation", description = "Maximum number of test cases in a test suite")
	public static int MAX_SIZE = 100;

	@Parameter(key = "num_tests", group = "Test Creation", description = "Number of tests in initial test suites")
	public static int NUM_TESTS = 2;

	@Parameter(key = "use_deprecated", group = "Test Creation", description = "Include deprecated methods in tests")
	public static boolean USE_DEPRECATED = false;

	@Parameter(key = "generator_tournament", group = "Test Creation", description = "Size of tournament when choosing a generator")
	@Deprecated
	public static int GENERATOR_TOURNAMENT = 1;

	@Parameter(key = "generate_objects", group = "Test Creation", description = "Generate .object files that allow adapting method signatures")
	public static boolean GENERATE_OBJECTS = false;

	// ---------------------------------------------------------------
	// Search algorithm
	public enum Algorithm {
		STANDARDGA, STEADYSTATEGA, ONEPLUSONEEA, MUPLUSLAMBDAGA
	}

	@Parameter(key = "algorithm", group = "Search Algorithm", description = "Search algorithm")
	public static Algorithm ALGORITHM = Algorithm.STEADYSTATEGA;

	@Parameter(key = "check_best_length", group = "Search Algorithm", description = "Check length against length of best individual")
	public static boolean CHECK_BEST_LENGTH = true;

	@Parameter(key = "check_parents_length", group = "Search Algorithm", description = "Check length against length of parents")
	public static boolean CHECK_PARENTS_LENGTH = true;

	@Parameter(key = "check_rank_length", group = "Search Algorithm", description = "Use length in rank selection")
	public static boolean CHECK_RANK_LENGTH = true;

	@Parameter(key = "parent_check", group = "Search Algorithm", description = "Check against parents in Mu+Lambda algorithm")
	public static boolean PARENT_CHECK = true;

	@Parameter(key = "check_max_length", group = "Search Algorithm", description = "Check length against fixed maximum")
	public static boolean CHECK_MAX_LENGTH = true;

	@Parameter(key = "dse_rate", group = "Search Algorithm", description = "Apply DSE at every X generation")
	public static int DSE_RATE = -1;

	@Parameter(key = "local_search_rate", group = "Search Algorithm", description = "Apply local search at every X generation")
	public static int LOCAL_SEARCH_RATE = -1;

	@Parameter(key = "local_search_budget", group = "Search Algorithm", description = "Maximum attempts at improving individuals per local search")
	public static int LOCAL_SEARCH_BUDGET = 100;

	@Parameter(key = "local_search_probes", group = "Search Algorithm", description = "How many mutations to apply to a string to check whether it improves coverage")
	public static int LOCAL_SEARCH_PROBES = 10;

	@Parameter(key = "crossover_rate", group = "Search Algorithm", description = "Probability of crossover")
	@DoubleValue(min = 0.0, max = 1.0)
	public static double CROSSOVER_RATE = 0.75;

	@Parameter(key = "kincompensation", group = "Search Algorithm", description = "Penalty for duplicate individuals")
	@DoubleValue(min = 0.0, max = 1.0)
	public static double KINCOMPENSATION = 1.0;

	@Parameter(key = "elite", group = "Search Algorithm", description = "Elite size for search algorithm")
	public static int ELITE = 1;

	@Parameter(key = "tournament_size", group = "Search Algorithm", description = "Number of individuals for tournament selection")
	public static int TOURNAMENT_SIZE = 10;

	@Parameter(key = "rank_bias", group = "Search Algorithm", description = "Bias for better individuals in rank selection")
	public static double RANK_BIAS = 1.7;

	@Parameter(key = "chromosome_length", group = "Search Algorithm", description = "Maximum length of chromosomes during search")
	@IntValue(min = 1, max = 100000)
	public static int CHROMOSOME_LENGTH = 40;

	@Parameter(key = "population", group = "Search Algorithm", description = "Population size of genetic algorithm")
	@IntValue(min = 1)
	public static int POPULATION = 100;

	@Parameter(key = "generations", group = "Search Algorithm", description = "Maximum search duration")
	@IntValue(min = 1)
	public static int GENERATIONS = 1000000;

	public static String PROPERTIES_FILE = "properties_file";

	public enum StoppingCondition {
		MAXSTATEMENTS, MAXTESTS, MAXTIME, MAXGENERATIONS, MAXFITNESSEVALUATIONS
	}

	@Parameter(key = "stopping_condition", group = "Search Algorithm", description = "What condition should be checked to end the search")
	public static StoppingCondition STOPPING_CONDITION = StoppingCondition.MAXSTATEMENTS;

	public enum CrossoverFunction {
		SINGLEPOINTRELATIVE, SINGLEPOINTFIXED, SINGLEPOINT
	}

	@Parameter(key = "crossover_function", group = "Search Algorithm", description = "Crossover function during search")
	public static CrossoverFunction CROSSOVER_FUNCTION = CrossoverFunction.SINGLEPOINT;

	public enum SelectionFunction {
		RANK, ROULETTEWHEEL, TOURNAMENT
	}

	@Parameter(key = "selection_function", group = "Search Algorithm", description = "Selection function during search")
	public static SelectionFunction SELECTION_FUNCTION = SelectionFunction.RANK;

	// TODO: Fix values
	@Parameter(key = "secondary_objectives", group = "Search Algorithm", description = "Secondary objective during search")
	// @SetValue(values = { "maxlength", "maxsize", "avglength" })
	public static String SECONDARY_OBJECTIVE = "totallength";

	@Parameter(key = "bloat_factor", group = "Search Algorithm", description = "Maximum relative increase in length")
	public static int BLOAT_FACTOR = 2;

	@Parameter(key = "stop_zero", group = "Search Algorithm", description = "Stop optimization once goal is covered")
	public static boolean STOP_ZERO = true;

	@Parameter(key = "dynamic_limit", group = "Search Algorithm", description = "Multiply search budget by number of test goals")
	public static boolean DYNAMIC_LIMIT = false;

	@Parameter(key = "global_timeout", group = "Search Algorithm", description = "Seconds allowed for entire search")
	@IntValue(min = 0)
	public static int GLOBAL_TIMEOUT = 600;

	@Parameter(key = "minimization_timeout", group = "Search Algorithm", description = "Seconds allowed for minimization at the end")
	@IntValue(min = 0)
	public static int MINIMIZATION_TIMEOUT = 600;

	// ---------------------------------------------------------------
	// Single branch mode
	@Parameter(key = "random_tests", group = "Single Branch Mode", description = "Number of random tests to run before test generation (Single branch mode)")
	public static int RANDOM_TESTS = 0;

	@Parameter(key = "skip_covered", group = "Single Branch Mode", description = "Skip coverage goals that have already been (coincidentally) covered")
	public static boolean SKIP_COVERED = true;

	@Parameter(key = "reuse_budget", group = "Single Branch Mode", description = "Use leftover budget on unsatisfied test goals (Single branch mode)")
	public static boolean REUSE_BUDGET = true;

	@Parameter(key = "shuffle_goals", group = "Single Branch Mode", description = "Shuffle test goals before test generation (Single branch mode)")
	public static boolean SHUFFLE_GOALS = true;

	@Parameter(key = "recycle_chromosomes", group = "Single Branch Mode", description = "Seed initial population with related individuals (Single branch mode)")
	public static boolean RECYCLE_CHROMOSOMES = true;

	// ---------------------------------------------------------------
	// Output
	@Parameter(key = "print_to_system", group = "Output", description = "Allow test output on console")
	public static boolean PRINT_TO_SYSTEM = false;

	@Parameter(key = "plot", group = "Output", description = "Create plots of size and fitness")
	public static boolean PLOT = false;

	@Parameter(key = "html", group = "Output", description = "Create html reports")
	public static boolean HTML = true;

	@Parameter(key = "junit_tests", group = "Output", description = "Create JUnit test suites")
	public static boolean JUNIT_TESTS = true;

	@Parameter(key = "log_goals", group = "Output", description = "Create a CSV file for each individual evolution")
	public static boolean LOG_GOALS = false;

	@Parameter(key = "minimize", group = "Output", description = "Minimize test suite after generation")
	public static boolean MINIMIZE = true;

	@Parameter(key = "minimize_old", group = "Output", description = "Minimize test suite using old algorithm")
	public static boolean MINIMIZE_OLD = false;

	@Parameter(key = "inline", group = "Output", description = "Inline all constants")
	public static boolean INLINE = false;

	@Parameter(key = "minimize_values", group = "Output", description = "Minimize constants and method calls")
	public static boolean MINIMIZE_VALUES = false;

	@Parameter(key = "write_pool", group = "Output", description = "Keep sequences for object pool")
	public static boolean WRITE_POOL = false;

	@Parameter(key = "report_dir", group = "Output", description = "Directory in which to put HTML and CSV reports")
	public static String REPORT_DIR = "evosuite-report";

	@Parameter(key = "print_current_goals", group = "Output", description = "Print out current goal during test generation")
	public static boolean PRINT_CURRENT_GOALS = true;

	@Parameter(key = "print_covered_goals", group = "Output", description = "Print out covered goals during test generation")
	public static boolean PRINT_COVERED_GOALS = true;

	@Parameter(key = "assertions", group = "Output", description = "Create assertions")
	public static boolean ASSERTIONS = false;

	@Parameter(key = "test_dir", group = "Output", description = "Directory in which to place JUnit tests")
	public static String TEST_DIR = "evosuite-tests";

	@Parameter(key = "write_cfg", group = "Output", description = "Create CFG graphs")
	public static boolean WRITE_CFG = false;

	@Parameter(key = "write_excel", group = "Output", description = "Create Excel workbook")
	public static boolean WRITE_EXCEL = false;

	@Parameter(key = "shutdown_hook", group = "Output", description = "Store test suite on Ctrl+C")
	public static boolean SHUTDOWN_HOOK = true;

	@Parameter(key = "show_progress", group = "Output", description = "Show progress bar on console")
	public static boolean SHOW_PROGRESS = true;

	//---------------------------------------------------------------
	// Sandbox
	@Parameter(key = "sandbox", group = "Sandbox", description = "Execute tests in a sandbox environment")
	public static boolean SANDBOX = false;

	@Parameter(key = "mocks", group = "Sandbox", description = "Usage of the mocks for the IO, Network etc")
	public static boolean MOCKS = false;

	@Parameter(key = "mock_strategies", group = "Sandbox", description = "Which mocking strategy should be applied")
	public static String[] MOCK_STRATEGIES = { "" };

	@Parameter(key = "sandbox_folder", group = "Sandbox", description = "Folder used for IO, when mocks are enabled")
	public static String SANDBOX_FOLDER = "evosuite-sandbox";

	@Parameter(key = "stubs", group = "Sandbox", description = "Stub generation for abstract classes")
	public static boolean STUBS = false;

	// ---------------------------------------------------------------
	// Experimental
	@Parameter(key = "calculate_cluster", description = "Automatically calculate test cluster during setup")
	public static boolean CALCULATE_CLUSTER = false;

	@Parameter(key = "remote_testing", description = "Include remote calls")
	public static boolean REMOTE_TESTING = false;

	@Parameter(key = "cpu_timeout", description = "Measure timeouts on CPU time, not global time")
	public static boolean CPU_TIMEOUT = false;

	@Parameter(key = "log_timeout", description = "Produce output each time a test times out")
	public static boolean LOG_TIMEOUT = false;

	@Parameter(key = "call_probability", description = "Probability to reuse an existing test case, if it produces a required object")
	@DoubleValue(min = 0.0, max = 1.0)
	public static double CALL_PROBABILITY = 0.0;

	@Parameter(key = "usage_models", description = "Names of usage model files")
	public static String USAGE_MODELS = "";

	@Parameter(key = "usage_rate", description = "Probability with which to use transitions out of the OUM")
	@DoubleValue(min = 0.0, max = 1.0)
	public static double USAGE_RATE = 0.5;

	@Parameter(key = "instrument_parent", description = "Also count coverage goals in superclasses")
	public static boolean INSTRUMENT_PARENT = false;

	@Parameter(key = "check_contracts", description = "Check contracts during test execution")
	public static boolean CHECK_CONTRACTS = false;

	@Parameter(key = "check_contracts_end", description = "Check contracts only once per test")
	public static boolean CHECK_CONTRACTS_END = false;

	public enum TestFactory {
		RANDOM, OUM
	}

	@Parameter(key = "test_factory", description = "Which factory creates tests")
	public static TestFactory TEST_FACTORY = TestFactory.RANDOM;

	@Parameter(key = "concolic_mutation", description = "Probability of using concolic mutation operator")
	@DoubleValue(min = 0.0, max = 1.0)
	public static double CONCOLIC_MUTATION = 0.0;

	@Parameter(key = "ui", description = "Do User Interface tests")
	public static boolean UI_TEST = false;

	@Parameter(key = "testability_transformation", description = "Apply testability transformation (Yanchuan)")
	public static boolean TESTABILITY_TRANSFORMATION = false;

	@Parameter(key = "TT_stack", description = "Maximum stack depth for testability transformation")
	public static int TT_stack = 10;

	@Parameter(key = "TT", description = "Testability transformation")
	public static boolean TT = false;

	// ---------------------------------------------------------------
	// Test Execution
	@Parameter(key = "timeout", group = "Test Execution", description = "Milliseconds allowed per test")
	public static int TIMEOUT = 5000;

	@Parameter(key = "mutation_timeouts", group = "Test Execution", description = "Number of timeouts before we consider a mutant killed")
	public static int MUTATION_TIMEOUTS = 3;

	// ---------------------------------------------------------------
	// TODO: Fix description
	public enum AlternativeFitnessCalculationMode {
		SUM, MIN, MAX, AVG, SINGLE
	}

	@Parameter(key = "alternative_fitness_calculation_mode", description = "")
	public static AlternativeFitnessCalculationMode ALTERNATIVE_FITNESS_CALCULATION_MODE = AlternativeFitnessCalculationMode.SUM;

	@Parameter(key = "initially_enforced_randomness", description = "")
	@DoubleValue(min = 0.0, max = 1.0)
	public static double INITIALLY_ENFORCED_RANDOMNESS = 0.4;

	@Parameter(key = "alternative_fitness_range", description = "")
	public static double ALTERNATIVE_FITNESS_RANGE = 100.0;

	@Parameter(key = "preorder_goals_by_difficulty", description = "")
	public static boolean PREORDER_GOALS_BY_DIFFICULTY = false;

	@Parameter(key = "starve_by_fitness", description = "")
	public static boolean STARVE_BY_FITNESS = true;

	@Parameter(key = "penalize_overwriting_definitions_flat", description = "")
	public static boolean PENALIZE_OVERWRITING_DEFINITIONS_FLAT = false;

	@Parameter(key = "penalize_overwriting_definitions_linearly", description = "")
	public static boolean PENALIZE_OVERWRITING_DEFINITIONS_LINEARLY = false;

	@Parameter(key = "enable_alternative_fitness_calculation", description = "")
	public static boolean ENABLE_ALTERNATIVE_FITNESS_CALCULATION = false;

	@Parameter(key = "defuse_debug_mode", description = "")
	public static boolean DEFUSE_DEBUG_MODE = false;

	@Parameter(key = "randomize_difficulty", description = "")
	public static boolean RANDOMIZE_DIFFICULTY = true;

<<<<<<< HEAD
	//---------------------------------------------------------------
	// Manual algorithm
	@Parameter(key = "min_delta_coverage", group = "Manual algorithm", description = "Minimum coverage delta")
	public static final double MIN_DELTA_COVERAGE = 0.001;
	
	@Parameter(key = "max_iteration", group = "Manual algorithm", description = "how much itteration with MIN_DELTA_COVERAGE possible with out MA")
	public static final int MAX_ITERATION = 500;

	@Parameter(key = "ma_active", group = "Manual algorithm", description = "MA active")
	public static final boolean MA_ACTIV = false;

	//---------------------------------------------------------------
=======
	// ---------------------------------------------------------------
>>>>>>> f0faea66
	// Runtime parameters

	public enum Criterion {
		CONCURRENCY, LCSAJ, DEFUSE, PATH, BRANCH, MUTATION, COMP_LCSAJ_BRANCH
	}

	/** Cache target class */
	private static Class<?> TARGET_CLASS_INSTANCE = null;

	@Parameter(key = "CP", group = "Runtime", description = "The classpath of the target classes")
	public static String CP = "";

	@Parameter(key = "PROJECT_PREFIX", group = "Runtime", description = "Package name of target package")
	public static String PROJECT_PREFIX = null;

	@Parameter(key = "PROJECT_DIR", group = "Runtime", description = "Directory name of target package")
	public static String PROJECT_DIR = null;

	/** Package name of target class (might be a subpackage) */
	public static String CLASS_PREFIX = "";

	/** Sub-package name of target class */
	public static String SUB_PREFIX = "";

	@Parameter(key = "TARGET_CLASS_PREFIX", group = "Runtime", description = "Prefix of classes we are trying to cover")
	public static String TARGET_CLASS_PREFIX = "";

	/** Class under test */
	@Parameter(key = "TARGET_CLASS", group = "Runtime", description = "Class under test")
	public static String TARGET_CLASS = "";

	/** Method under test */
	@Parameter(key = "target_method", group = "Runtime", description = "Method for which to generate tests")
	public static String TARGET_METHOD = "";

	@Parameter(key = "OUTPUT_DIR", group = "Runtime", description = "Directory in which to put generated files")
	public static String OUTPUT_DIR = "evosuite-files";

	@Parameter(key = "hierarchy_data", group = "Runtime", description = "File in which hierarchy data is stored")
	public static String HIERARCHY_DATA = "hierarchy.xml";

	@Parameter(key = "connection_data", group = "Runtime", description = "File in which connection data is stored")
	public static String CONNECTION_DATA = "connection.xml";

	@Parameter(key = "criterion", group = "Runtime", description = "Coverage criterion")
	public static Criterion CRITERION = Criterion.BRANCH;

	public enum Strategy {
		ONEBRANCH, EVOSUITE
	}

	@Parameter(key = "strategy", group = "Runtime", description = "Which mode to use")
	public static Strategy STRATEGY = Strategy.EVOSUITE;

	@Parameter(key = "process_communication_port", group = "Runtime", description = "Port at which the communication with the external process is done")
	public static int PROCESS_COMMUNICATION_PORT = -1;

	@Parameter(key = "max_stalled_threads", group = "Runtime", description = "Number of stalled threads")
	public static int MAX_STALLED_THREADS = 10;

	@Parameter(key = "min_free_mem", group = "Runtime", description = "Minimum amount of available memory")
	public static int MIN_FREE_MEM = 200000000;

	@Parameter(key = "classloader", group = "Runtime", description = "Use the classloader for instrumentation, rather than the javaagent")
	public static boolean CLASSLOADER = false;

	// ---------------------------------------------------------------
	// Seeding test cases

	@Parameter(key = "classpath", group = "Test Seeding", description = "The classpath needed to compile the seeding test case.")
	public static String[] CLASSPATH = new String[] { "" };

	@Parameter(key = "sourcepath", group = "Test Seeding", description = "The path to the test case source.")
	public static String[] SOURCEPATH = new String[] { "" };

	/**
	 * Get all parameters that are available
	 * 
	 * @return
	 */
	public static Set<String> getParameters() {
		return parameterMap.keySet();
	}

	/**
	 * Determine fields that are declared as parameters
	 */
	private static void reflectMap() {
		for (Field f : Properties.class.getFields()) {
			if (f.isAnnotationPresent(Parameter.class)) {
				Parameter p = f.getAnnotation(Parameter.class);
				parameterMap.put(p.key(), f);
			}
		}
	}

	/**
	 * Initialize properties from property file or command line parameters
	 */
	private void loadProperties() {
		loadPropertiesFile();

		for (String parameter : parameterMap.keySet()) {
			try {
				String property = System.getProperty(parameter);
				if (property == null) {
					property = properties.getProperty(parameter);
				}
				if (property != null) {
					setValue(parameter, property);
					// System.out.println("Loading property " + parameter + "="
					// + property);
				}
			} catch (NoSuchParameterException e) {
				logger.info("- No such parameter: " + parameter);
			} catch (IllegalArgumentException e) {
				logger.info("- Error setting parameter \"" + parameter + "\": " + e);
			} catch (IllegalAccessException e) {
				logger.info("- Error setting parameter \"" + parameter + "\": " + e);
			}
		}
	}

	private void loadPropertiesFile() {
		properties = new java.util.Properties();
		String propertiesFile = System.getProperty(PROPERTIES_FILE,
		                                           "evosuite-files/evosuite.properties");
		try {
			InputStream in = null;
			if (new File(propertiesFile).exists()) {
				in = new FileInputStream(propertiesFile);
			} else {
				propertiesFile = "evosuite.properties";
				in = this.getClass().getClassLoader().getResourceAsStream(propertiesFile);
			}
			properties.load(in);
			logger.info("* Properties loaded from configuration file " + propertiesFile);
		} catch (FileNotFoundException e) {
			logger.info("- Error: Could not find configuration file " + propertiesFile);
		} catch (IOException e) {
			logger.info("- Error: Could not find configuration file " + propertiesFile);
		} catch (Exception e) {
			logger.info("- Error: Could not find configuration file " + propertiesFile);
		}
	}

	/** All fields representing values, inserted via reflection */
	private static Map<String, Field> parameterMap = new HashMap<String, Field>();

	/**
	 * Get class of parameter
	 * 
	 * @param key
	 * @return
	 * @throws NoSuchParameterException
	 */
	public static Class<?> getType(String key) throws NoSuchParameterException {
		if (!parameterMap.containsKey(key))
			throw new NoSuchParameterException(key);

		Field f = parameterMap.get(key);
		return f.getType();
	}

	/**
	 * Get description string of parameter
	 * 
	 * @param key
	 * @return
	 * @throws NoSuchParameterException
	 */
	public static String getDescription(String key) throws NoSuchParameterException {
		if (!parameterMap.containsKey(key))
			throw new NoSuchParameterException(key);

		Field f = parameterMap.get(key);
		Parameter p = f.getAnnotation(Parameter.class);
		return p.description();
	}

	/**
	 * Get group name of parameter
	 * 
	 * @param key
	 * @return
	 * @throws NoSuchParameterException
	 */
	public static String getGroup(String key) throws NoSuchParameterException {
		if (!parameterMap.containsKey(key))
			throw new NoSuchParameterException(key);

		Field f = parameterMap.get(key);
		Parameter p = f.getAnnotation(Parameter.class);
		return p.group();
	}

	/**
	 * Get integer boundaries
	 * 
	 * @param key
	 * @return
	 * @throws NoSuchParameterException
	 */
	public static IntValue getIntLimits(String key) throws NoSuchParameterException {
		if (!parameterMap.containsKey(key))
			throw new NoSuchParameterException(key);

		Field f = parameterMap.get(key);
		return f.getAnnotation(IntValue.class);
	}

	/**
	 * Get double boundaries
	 * 
	 * @param key
	 * @return
	 * @throws NoSuchParameterException
	 */
	public static DoubleValue getDoubleLimits(String key) throws NoSuchParameterException {
		if (!parameterMap.containsKey(key))
			throw new NoSuchParameterException(key);

		Field f = parameterMap.get(key);
		return f.getAnnotation(DoubleValue.class);
	}

	/**
	 * Get an integer parameter value
	 * 
	 * @param key
	 * @return
	 * @throws NoSuchParameterException
	 * @throws IllegalArgumentException
	 * @throws IllegalAccessException
	 */
	public static int getIntegerValue(String key) throws NoSuchParameterException,
	        IllegalArgumentException, IllegalAccessException {
		if (!parameterMap.containsKey(key))
			throw new NoSuchParameterException(key);

		return parameterMap.get(key).getInt(null);
	}

	/**
	 * Get a boolean parameter value
	 * 
	 * @param key
	 * @return
	 * @throws NoSuchParameterException
	 * @throws IllegalArgumentException
	 * @throws IllegalAccessException
	 */
	public static boolean getBooleanValue(String key) throws NoSuchParameterException,
	        IllegalArgumentException, IllegalAccessException {
		if (!parameterMap.containsKey(key))
			throw new NoSuchParameterException(key);

		return parameterMap.get(key).getBoolean(null);
	}

	/**
	 * Get a double parameter value
	 * 
	 * @param key
	 * @return
	 * @throws NoSuchParameterException
	 * @throws IllegalArgumentException
	 * @throws IllegalAccessException
	 */
	public static double getDoubleValue(String key) throws NoSuchParameterException,
	        IllegalArgumentException, IllegalAccessException {
		if (!parameterMap.containsKey(key))
			throw new NoSuchParameterException(key);

		return parameterMap.get(key).getDouble(null);
	}

	/**
	 * Get parameter value as string (works for all types)
	 * 
	 * @param key
	 * @return
	 * @throws NoSuchParameterException
	 * @throws IllegalArgumentException
	 * @throws IllegalAccessException
	 */
	public static String getStringValue(String key) throws NoSuchParameterException,
	        IllegalArgumentException, IllegalAccessException {
		if (!parameterMap.containsKey(key))
			throw new NoSuchParameterException(key);

		StringBuffer sb = new StringBuffer();
		Object val = parameterMap.get(key).get(null);
		if (val != null && val.getClass().isArray()) {
			int len = Array.getLength(val);
			for (int i = 0; i < len; i++) {
				if (i > 0)
					sb.append(";");

				sb.append(Array.get(val, i));
			}
		} else {
			sb.append(val);
		}
		return sb.toString();
	}

	/**
	 * Set parameter to new integer value
	 * 
	 * @param key
	 * @param value
	 * @throws NoSuchParameterException
	 * @throws IllegalAccessException
	 * @throws IllegalArgumentException
	 */
	public void setValue(String key, int value) throws NoSuchParameterException,
	        IllegalArgumentException, IllegalAccessException {
		if (!parameterMap.containsKey(key))
			throw new NoSuchParameterException(key);

		Field f = parameterMap.get(key);

		if (f.isAnnotationPresent(IntValue.class)) {
			IntValue i = f.getAnnotation(IntValue.class);
			if (value < i.min() || value > i.max())
				throw new IllegalArgumentException();
		}

		f.setInt(this, value);
	}

	/**
	 * Set parameter to new boolean value
	 * 
	 * @param key
	 * @param value
	 * @throws NoSuchParameterException
	 * @throws IllegalAccessException
	 * @throws IllegalArgumentException
	 */
	public void setValue(String key, boolean value) throws NoSuchParameterException,
	        IllegalArgumentException, IllegalAccessException {
		if (!parameterMap.containsKey(key))
			throw new NoSuchParameterException(key);

		Field f = parameterMap.get(key);
		f.setBoolean(this, value);
	}

	/**
	 * Set parameter to new double value
	 * 
	 * @param key
	 * @param value
	 * @throws NoSuchParameterException
	 * @throws IllegalArgumentException
	 * @throws IllegalAccessException
	 */
	public void setValue(String key, double value) throws NoSuchParameterException,
	        IllegalArgumentException, IllegalAccessException {
		if (!parameterMap.containsKey(key))
			throw new NoSuchParameterException(key);

		Field f = parameterMap.get(key);
		if (f.isAnnotationPresent(DoubleValue.class)) {
			DoubleValue i = f.getAnnotation(DoubleValue.class);
			if (value < i.min() || value > i.max())
				throw new IllegalArgumentException();
		}
		f.setDouble(this, value);
	}

	/**
	 * Set parameter to new value from String
	 * 
	 * @param key
	 * @param value
	 * @throws NoSuchParameterException
	 * @throws IllegalArgumentException
	 * @throws IllegalAccessException
	 */
	@SuppressWarnings({ "rawtypes", "unchecked" })
	public void setValue(String key, String value) throws NoSuchParameterException,
	        IllegalArgumentException, IllegalAccessException {
		if (!parameterMap.containsKey(key)) {
			throw new NoSuchParameterException(key);
		}

		Field f = parameterMap.get(key);
		if (f.getType().isEnum()) {
			f.set(null, Enum.valueOf((Class<Enum>) f.getType(), value.toUpperCase()));
		} else if (f.getType().equals(int.class)) {
			setValue(key, Integer.parseInt(value));
		} else if (f.getType().equals(boolean.class)) {
			setValue(key, Boolean.parseBoolean(value));
		} else if (f.getType().equals(double.class)) {
			setValue(key, Double.parseDouble(value));
		} else if (f.getType().isArray()) {
			if (f.getType().isAssignableFrom(String[].class)) {
				setValue(key, value.split(":"));
			}
		} else {
			f.set(null, value);
		}
	}

	public void setValue(String key, String[] value) throws NoSuchParameterException,
	        IllegalArgumentException, IllegalAccessException {
		if (!parameterMap.containsKey(key)) {
			throw new NoSuchParameterException(key);
		}

		Field f = parameterMap.get(key);

		f.set(this, value);
	}

	/** Singleton instance */
	private static Properties instance = new Properties();

	/** Internal properties hashmap */
	private java.util.Properties properties;

	/**
	 * Singleton accessor
	 * 
	 * @return
	 */
	public static Properties getInstance() {
		if (instance == null)
			instance = new Properties();
		return instance;
	}

	/**
	 * This exception is used when a non-existent parameter is accessed
	 * 
	 * 
	 */
	public static class NoSuchParameterException extends Exception {

		private static final long serialVersionUID = 9074828392047742535L;

		public NoSuchParameterException(String key) {
			super("No such property defined: " + key);
		}
	}

	/** Constructor */
	private Properties() {
		reflectMap();
		loadProperties();
		if (TARGET_CLASS != null && !TARGET_CLASS.equals("")) {
			CLASS_PREFIX = TARGET_CLASS.substring(0, TARGET_CLASS.lastIndexOf('.'));
			SUB_PREFIX = CLASS_PREFIX.replace(PROJECT_PREFIX + ".", "");
			if (PROJECT_PREFIX == null || PROJECT_PREFIX.equals("")) {
				if (CLASS_PREFIX.contains("."))
					PROJECT_PREFIX = CLASS_PREFIX.substring(0, CLASS_PREFIX.indexOf("."));
				else
					PROJECT_PREFIX = CLASS_PREFIX;
				System.out.println("* Using project prefix: " + PROJECT_PREFIX);
			}
		}
	}

	/**
	 * Get class object of class under test
	 * 
	 * @return
	 */
	public static Class<?> getTargetClass() {
		if (TARGET_CLASS_INSTANCE != null)
			return TARGET_CLASS_INSTANCE;

		try {
			TARGET_CLASS_INSTANCE = TestCluster.classLoader.loadClass(TARGET_CLASS);
			return TARGET_CLASS_INSTANCE;
		} catch (ClassNotFoundException e) {
			System.err.println("Could not find class under test " + TARGET_CLASS);
		}
		return null;
	}

	/**
	 * Update the evosuite.properties file with the current setting
	 */
	public void writeConfiguration() {
		URL fileURL = this.getClass().getClassLoader().getResource("evosuite.properties");
		String name = fileURL.getFile();
		writeConfiguration(name);
	}

	/**
	 * Update the evosuite.properties file with the current setting
	 */
	public void writeConfiguration(String fileName) {
		StringBuffer buffer = new StringBuffer();
		buffer.append("CP=");
		buffer.append(Properties.CP);
		buffer.append("\nPROJECT_PREFIX=");
		if (Properties.PROJECT_PREFIX != null)
			buffer.append(Properties.PROJECT_PREFIX);
		buffer.append("\n");

		Map<String, Set<Parameter>> fieldMap = new HashMap<String, Set<Parameter>>();
		for (Field f : Properties.class.getFields()) {
			if (f.isAnnotationPresent(Parameter.class)) {
				Parameter p = f.getAnnotation(Parameter.class);
				if (!fieldMap.containsKey(p.group()))
					fieldMap.put(p.group(), new HashSet<Parameter>());

				fieldMap.get(p.group()).add(p);
			}
		}

		for (String group : fieldMap.keySet()) {
			if (group.equals("Runtime"))
				continue;

			buffer.append("#--------------------------------------\n");
			buffer.append("# ");
			buffer.append(group);
			buffer.append("\n#--------------------------------------\n\n");
			for (Parameter p : fieldMap.get(group)) {
				buffer.append("# ");
				buffer.append(p.description());
				buffer.append("\n#");
				buffer.append(p.key());
				buffer.append("=");
				try {
					buffer.append(getStringValue(p.key()));
				} catch (IllegalArgumentException e) {
					// TODO Auto-generated catch block
					e.printStackTrace();
				} catch (NoSuchParameterException e) {
					// TODO Auto-generated catch block
					e.printStackTrace();
				} catch (IllegalAccessException e) {
					// TODO Auto-generated catch block
					e.printStackTrace();
				}
				buffer.append("\n\n");
			}
		}
		Utils.writeFile(buffer.toString(), fileName);
	}
}<|MERGE_RESOLUTION|>--- conflicted
+++ resolved
@@ -464,22 +464,7 @@
 	@Parameter(key = "randomize_difficulty", description = "")
 	public static boolean RANDOMIZE_DIFFICULTY = true;
 
-<<<<<<< HEAD
-	//---------------------------------------------------------------
-	// Manual algorithm
-	@Parameter(key = "min_delta_coverage", group = "Manual algorithm", description = "Minimum coverage delta")
-	public static final double MIN_DELTA_COVERAGE = 0.001;
-	
-	@Parameter(key = "max_iteration", group = "Manual algorithm", description = "how much itteration with MIN_DELTA_COVERAGE possible with out MA")
-	public static final int MAX_ITERATION = 500;
-
-	@Parameter(key = "ma_active", group = "Manual algorithm", description = "MA active")
-	public static final boolean MA_ACTIV = false;
-
-	//---------------------------------------------------------------
-=======
 	// ---------------------------------------------------------------
->>>>>>> f0faea66
 	// Runtime parameters
 
 	public enum Criterion {
