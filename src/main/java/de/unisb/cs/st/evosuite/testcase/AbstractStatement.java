/*
 * Copyright (C) 2010 Saarland University
 * 
 * This file is part of EvoSuite.
 * 
 * EvoSuite is free software: you can redistribute it and/or modify it under the
 * terms of the GNU Lesser Public License as published by the Free Software
 * Foundation, either version 3 of the License, or (at your option) any later
 * version.
 * 
 * EvoSuite is distributed in the hope that it will be useful, but WITHOUT ANY
 * WARRANTY; without even the implied warranty of MERCHANTABILITY or FITNESS FOR
 * A PARTICULAR PURPOSE. See the GNU Lesser Public License for more details.
 * 
 * You should have received a copy of the GNU Lesser Public License along with
 * EvoSuite. If not, see <http://www.gnu.org/licenses/>.
 */

package de.unisb.cs.st.evosuite.testcase;

import java.io.Serializable;
import java.lang.reflect.InvocationTargetException;
import java.lang.reflect.Modifier;
import java.lang.reflect.Type;
import java.util.HashSet;
import java.util.Set;

import org.slf4j.Logger;
import org.slf4j.LoggerFactory;

import de.unisb.cs.st.evosuite.assertion.Assertion;

/**
 * Abstract superclass of test case statements
 * 
 * @author Gordon Fraser
 * 
 */
public abstract class AbstractStatement implements StatementInterface, Serializable {

	/**
	 * An interface to enable the concrete statements to use the executer/1
	 * method.
	 * 
	 **/
	protected abstract class Executer {
		/**
		 * The execute statement should, when called only execute exactly one
		 * statement. For example executing java.reflect.Field.get()/1 could be
		 * the responsibility of the execute method. Execute SHOULD NOT catch
		 * any exceptions. Exception handling SHOULD be done by
		 * AbstractStatement.executer()/1.
		 * 
		 * @param throwableExceptions
		 */
		public abstract void execute() throws InvocationTargetException,
		        IllegalArgumentException, IllegalAccessException, InstantiationException,
		        CodeUnderTestException;

		/**
		 * A call to this method should return a set of throwables.
		 * AbstractStatement.executer()/1 will catch all exceptions thrown by
		 * Executer.execute()/1. All exception in the returned set will be
		 * thrown to a higher layer. If the others are thrown or returned by
		 * AbstractStatement.executer()/1 is to be defined by executer()/1.
		 * 
		 * @return
		 */
		public Set<Class<? extends Throwable>> throwableExceptions() {
			return new HashSet<Class<? extends Throwable>>();
		}
	}

	private static final long serialVersionUID = 8993506743384548704L;

	protected static Logger logger = LoggerFactory.getLogger(AbstractStatement.class);

	protected VariableReference retval;
	protected final TestCase tc;

	protected Set<Assertion> assertions = new HashSet<Assertion>();

	protected Throwable exceptionThrown = null;

	protected AbstractStatement(TestCase tc, VariableReference retval) {
		assert (retval != null);
		this.retval = retval;
		this.tc = tc;
	}

	protected AbstractStatement(TestCase tc, Type type) {
		GenericClass c = new GenericClass(type);
		if (c.isArray()) {
			this.retval = new ArrayReference(tc, c, 0);
		} else {
			this.retval = new VariableReferenceImpl(tc, type);
		}
		this.tc = tc;
	}

	/**
	 * This method abstracts the exception handling away from the concrete
	 * statements. Thereby hopefully enabling us to have a more consistent
	 * approach to exeptions.
	 * 
	 * @param code
	 * @return
	 * @throws InvocationTargetException
	 * @throws IllegalArgumentException
	 * @throws IllegalAccessException
	 * @throws InstantiationException
	 */
	protected Throwable exceptionHandler(Executer code) throws InvocationTargetException,
	        IllegalArgumentException, IllegalAccessException, InstantiationException {
		try {
			try {
				code.execute();
			} catch (CodeUnderTestException e) {
				throw CodeUnderTestException.throwException(e);
			}
		} catch (EvosuiteError e) {
			/*
			 * Signal an error in evosuite code and are therefore always thrown
			 */
			throw e;
		} catch (Error e) {
			if (isAssignableFrom(e, code.throwableExceptions()))
				throw e;
			else
				return e;
		} catch (RuntimeException e) {
			if (isAssignableFrom(e, code.throwableExceptions()))
				throw e;
			else
				return e;
		} catch (InvocationTargetException e) {
			if (isAssignableFrom(e, code.throwableExceptions()))
				throw e;
			else
				return e;
		} catch (IllegalAccessException e) {
			if (isAssignableFrom(e, code.throwableExceptions()))
				throw e;
			else
				return e;
		} catch (InstantiationException e) {
			if (isAssignableFrom(e, code.throwableExceptions()))
				throw e;
			else
				return e;
		}

		return null;
	}

	/**
	 * Tests if concreteThrowable.getClass is assignable to any of the classes
	 * in throwableClasses
	 * 
	 * @param concreteThrowable
	 *            true if concreteThrowable is assignable
	 * @param throwableClasses
	 * @return
	 */
	private boolean isAssignableFrom(Throwable concreteThrowable,
	        Set<Class<? extends Throwable>> throwableClasses) {
		for (Class<? extends Throwable> t : throwableClasses) {
			if (t.isAssignableFrom(concreteThrowable.getClass())) {
				return true;
			}
		}
		return false;
	}

	/* (non-Javadoc)
	 * @see de.unisb.cs.st.evosuite.testcase.StatementInterface#references(de.unisb.cs.st.evosuite.testcase.VariableReference)
	 */
	@Override
	public boolean references(VariableReference var) {
		return getVariableReferences().contains(var);
	}

	/* (non-Javadoc)
	 * @see de.unisb.cs.st.evosuite.testcase.StatementInterface#SetRetval(de.unisb.cs.st.evosuite.testcase.VariableReference)
	 */
	@Override
	public void SetRetval(VariableReference newRetVal) {
		this.retval = newRetVal;
	}

	/* (non-Javadoc)
	 * @see de.unisb.cs.st.evosuite.testcase.StatementInterface#getCode()
	 */
	@Override
	public String getCode() {
		return getCode(null);
	}

	@Override
	public final StatementInterface clone() {
		throw new UnsupportedOperationException("Use statementInterface.clone(TestCase)");
	}

	/* (non-Javadoc)
	 * @see de.unisb.cs.st.evosuite.testcase.StatementInterface#getReturnType()
	 */
	@Override
	public Type getReturnType() {
		return retval.getType();
	}

	/* (non-Javadoc)
	 * @see de.unisb.cs.st.evosuite.testcase.StatementInterface#getReturnClass()
	 */
	@Override
	public Class<?> getReturnClass() {
		return retval.getVariableClass();
	}

	/* (non-Javadoc)
	 * @see de.unisb.cs.st.evosuite.testcase.StatementInterface#getReturnValue()
	 */
	@Override
	public VariableReference getReturnValue() {
		return retval;
	}

	/**
	 * Create copies of all attached assertions
	 * 
	 * @return List of the assertion copies
	 */
	@Override
	public Set<Assertion> copyAssertions(TestCase newTestCase, int offset) {
		Set<Assertion> copy = new HashSet<Assertion>();
		for (Assertion a : assertions) {
			if (a == null) {
				logger.info("Assertion is null!");
				logger.info("Statement has assertions: " + assertions.size());
			} else
				copy.add(a.copy(newTestCase, offset));
		}
		return copy;
	}

	/* (non-Javadoc)
	 * @see de.unisb.cs.st.evosuite.testcase.StatementInterface#hasAssertions()
	 */
	@Override
	public boolean hasAssertions() {
		return !assertions.isEmpty();
	}

	/* (non-Javadoc)
	 * @see de.unisb.cs.st.evosuite.testcase.StatementInterface#addAssertion(de.unisb.cs.st.evosuite.assertion.Assertion)
	 */
	@Override
	public void addAssertion(Assertion assertion) {
		if (assertion == null) {
			logger.warn("Trying to add null assertion!");
		} else {
			logger.debug("Adding assertion " + assertion.getCode());
			assert (assertion.isValid()) : "Invalid assertion detected: "
			        + assertion.getCode() + ", " + assertion.getSource() + ", "
			        + assertion.getValue();
			assertion.setStatement(this);
			assertions.add(assertion);
		}
	}

	/* (non-Javadoc)
	 * @see de.unisb.cs.st.evosuite.testcase.StatementInterface#setAssertions(java.util.Set)
	 */
	@Override
	public void setAssertions(Set<Assertion> assertions) {
		for (Assertion assertion : assertions)
			assertion.setStatement(this);

		this.assertions = assertions;
	}

	/* (non-Javadoc)
	 * @see de.unisb.cs.st.evosuite.testcase.StatementInterface#getAssertionCode()
	 */
	@Override
	public String getAssertionCode() {
		String ret_val = "";
		for (Assertion a : assertions) {
			if (a != null)
				ret_val += a.getCode() + "\n";
		}
		return ret_val;
	}

	/* (non-Javadoc)
	 * @see de.unisb.cs.st.evosuite.testcase.StatementInterface#removeAssertions()
	 */
	@Override
	public void removeAssertions() {
		assertions.clear();
	}

	/* (non-Javadoc)
	 * @see de.unisb.cs.st.evosuite.testcase.StatementInterface#removeAssertion(de.unisb.cs.st.evosuite.assertion.Assertion)
	 */
	@Override
	public void removeAssertion(Assertion assertion) {
		assertions.remove(assertion);
	}

	/* (non-Javadoc)
	 * @see de.unisb.cs.st.evosuite.testcase.StatementInterface#getAssertions()
	 */
	@Override
	public Set<Assertion> getAssertions() {
		return assertions;
	}

	/* (non-Javadoc)
	 * @see de.unisb.cs.st.evosuite.testcase.StatementInterface#getDeclaredExceptions()
	 */
	@Override
	public Set<Class<?>> getDeclaredExceptions() {
		Set<Class<?>> ex = new HashSet<Class<?>>();
		return ex;
	}

	public static Class<?> getExceptionClass(Throwable t) {
		Class<?> clazz = t.getClass();
		while (!Modifier.isPublic(clazz.getModifiers())) {
			clazz = clazz.getSuperclass();
		}
		return clazz;
	}

	/* (non-Javadoc)
	 * @see de.unisb.cs.st.evosuite.testcase.StatementInterface#getPosition()
	 */
	@Override
	public int getPosition() {
		return retval.getStPosition();
	}

	@Override
	public boolean isValid() {
		retval.getStPosition();
		return true;
	}

	@Override
	public boolean isDeclaredException(Throwable t) {
		return false;
	}

	/* (non-Javadoc)
	 * @see de.unisb.cs.st.evosuite.testcase.StatementInterface#mutate(de.unisb.cs.st.evosuite.testcase.TestCase)
	 */
	@Override
	public boolean mutate(TestCase test, AbstractTestFactory factory) {
		return false;
	}

	/* (non-Javadoc)
	 * @see de.unisb.cs.st.evosuite.testcase.StatementInterface#clone(de.unisb.cs.st.evosuite.testcase.TestCase)
	 */
	@Override
	public StatementInterface clone(TestCase newTestCase) {
		return copy(newTestCase, 0);
	}

<<<<<<< HEAD
	/*
	 * Primitive overwrite this method
	 */
	public void negate() {
=======
	/* (non-Javadoc)
	 * @see de.unisb.cs.st.evosuite.testcase.StatementInterface#changeClassLoader(java.lang.ClassLoader)
	 */
	@Override
	public void changeClassLoader(ClassLoader loader) {
		for (VariableReference var : getVariableReferences()) {
			var.changeClassLoader(loader);
		}
>>>>>>> 229478e0
	}
}<|MERGE_RESOLUTION|>--- conflicted
+++ resolved
@@ -368,12 +368,6 @@
 		return copy(newTestCase, 0);
 	}
 
-<<<<<<< HEAD
-	/*
-	 * Primitive overwrite this method
-	 */
-	public void negate() {
-=======
 	/* (non-Javadoc)
 	 * @see de.unisb.cs.st.evosuite.testcase.StatementInterface#changeClassLoader(java.lang.ClassLoader)
 	 */
@@ -382,6 +376,5 @@
 		for (VariableReference var : getVariableReferences()) {
 			var.changeClassLoader(loader);
 		}
->>>>>>> 229478e0
 	}
 }