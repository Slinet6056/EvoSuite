--- conflicted
+++ resolved
@@ -153,14 +153,9 @@
 					newTestCase.addStatement(createMethodSttm(methodCallExpr));
 				}
 			} catch (ParseException e) {
-<<<<<<< HEAD
-				gui.showParseException("Error in line: " + expr.getBeginLine()
-				        + "\nMessage: " + e.getMessage());
-=======
 				editor.showParseException("Error in line: "
 						+ expr.getBeginLine() + "\nMessage: " + e.getMessage()
 						+ "\nExpr: " + expr);
->>>>>>> e1e5d59e
 
 				// if res == null, editor&co. stay unchanged
 				newTestCase = null;
@@ -254,29 +249,6 @@
 		if (initExpr != null) {
 			if (initExpr instanceof ObjectCreationExpr) {
 				ObjectCreationExpr objCreatExpr = (ObjectCreationExpr) initExpr;
-<<<<<<< HEAD
-
-				Class<?> clazz = typeToClass(parserType);
-				Class<?>[] paramTypes = typesToClasses(objCreatExpr.getTypeArgs());
-				List<VariableReference> params = getVarRefs(objCreatExpr.getArgs());
-
-				Constructor<?> constructor = null;
-				try {
-					constructor = clazz.getConstructor(paramTypes);
-				} catch (SecurityException e) {
-					e.printStackTrace();
-				} catch (NoSuchMethodException e) {
-					throw new ParseException(null, "No such method in this class.");
-				}
-
-				res = new ConstructorStatement(newTestCase, constructor, clazz, params);
-			}
-			if (initExpr instanceof ArrayCreationExpr) {
-				ArrayCreationExpr arrayCreationExpr = (ArrayCreationExpr) initExpr;
-
-				// Array can't be created with var. length
-				int arraySize = Integer.parseInt(arrayCreationExpr.getDimensions().get(0).toString());
-=======
 				List<Expression> args = objCreatExpr.getArgs();
 				Class<?> clazz = typeToClass(parsType);
 				Class<?>[] paramClasses = getVarClasses(args);
@@ -289,13 +261,9 @@
 				ArrayCreationExpr arrayCreationExpr = (ArrayCreationExpr) initExpr;
 				int arraySize = Integer.parseInt(arrayCreationExpr
 						.getDimensions().get(0).toString());
->>>>>>> e1e5d59e
 				Class<?> clazz = typeToClass(arrayCreationExpr.getType());
 				Object array = Array.newInstance(clazz, arraySize);
 
-<<<<<<< HEAD
-				res = new ArrayStatement(newTestCase, array.getClass(), arraySize);
-=======
 				res = new ArrayStatement(newTestCase, array.getClass(),
 						arraySize);
 			} else if (initExpr instanceof CastExpr) {
@@ -308,16 +276,11 @@
 						((StringLiteralExpr) initExpr).getValue());
 			} else if (initExpr instanceof NullLiteralExpr) {
 				res = new NullStatement(newTestCase, typeToClass(parsType));
->>>>>>> e1e5d59e
 			}
 
 		} else {
 			throw new ParseException(null,
-<<<<<<< HEAD
-			        "There is no right side of declaration expression!");
-=======
 					"There is no a right side of the declaration expression.");
->>>>>>> e1e5d59e
 		}
 
 		if (res == null) {
@@ -333,12 +296,7 @@
 	 * @throws ParseException
 	 */
 	private AbstractStatement createMethodSttm(MethodCallExpr methodCallExpr)
-<<<<<<< HEAD
-	        throws ParseException {
-
-=======
 			throws ParseException {
->>>>>>> e1e5d59e
 		Expression scope = methodCallExpr.getScope();
 		List<Expression> args = methodCallExpr.getArgs();
 		Class<?> clazz = typeToClass(getType(scope));
@@ -364,14 +322,6 @@
 		VariableReference valRef = getVarRef(assignExpr.getValue());
 
 		if (varRef == null) {
-<<<<<<< HEAD
-			throw new ParseException(null, "Can not create or find var reference: "
-			        + assignExpr.getTarget());
-		}
-		if (valRef == null) {
-			throw new ParseException(null, "Can not create or find var reference: "
-			        + assignExpr.getValue());
-=======
 			throw new ParseException(null,
 					"Can not create or find the var reference: "
 							+ assignExpr.getTarget());
@@ -380,7 +330,6 @@
 			throw new ParseException(null,
 					"Can not create or find the var reference: "
 							+ assignExpr.getValue());
->>>>>>> e1e5d59e
 		}
 
 		return new AssignmentStatement(newTestCase, varRef, valRef);
@@ -439,15 +388,9 @@
 				varRef = tt.getVarReference(fieldAccExpr.getScope().toString());
 			}
 			// TODO check if static from another class
-<<<<<<< HEAD
-			return new FieldReference(newTestCase, getField(fieldAccExpr), varRef);
-		}
-		if (expr instanceof ArrayAccessExpr) {
-=======
 			return new FieldReference(newTestCase, getField(fieldAccExpr),
 					varRef);
 		} else if (expr instanceof ArrayAccessExpr) {
->>>>>>> e1e5d59e
 			ArrayAccessExpr arrayAccExpr = (ArrayAccessExpr) expr;
 
 			ArrayReference arrayRef = (ArrayReference) tt.getVarReference(arrayAccExpr.getName().toString());
@@ -477,12 +420,6 @@
 					tmpRes.add(tt.getVarReference(varName).getVariableClass());
 				} else if (expr instanceof FieldAccessExpr) {
 					tmpRes.add(getField(expr).getType());
-<<<<<<< HEAD
-				}
-				if (expr instanceof ArrayAccessExpr) {
-					String arrayName = ((ArrayAccessExpr) expr).getName().toString();
-					tmpRes.add(tt.getVarReference(arrayName).getComponentClass());
-=======
 				} else if (expr instanceof ArrayAccessExpr) {
 					String arrayName = ((ArrayAccessExpr) expr).getName()
 							.toString();
@@ -492,7 +429,6 @@
 					tmpRes.add(typeToClass(((CastExpr) expr).getType()));
 				} else {
 					throw new ParseException(null, "Can not find reference for \"" + expr + "\"");
->>>>>>> e1e5d59e
 				}
 			}
 		}
@@ -547,11 +483,6 @@
 	 * @return
 	 * @throws ParseException
 	 */
-<<<<<<< HEAD
-	private Class<?>[] typesToClasses(List<Type> typeArgs) throws ParseException {
-		if (typeArgs == null) {
-			return null;
-=======
 	private Constructor<?> getConstructor(Class<?> clazz,
 			Class<?>[] paramClasses) throws ParseException {
 		try {
@@ -573,7 +504,6 @@
 					}
 				}
 			}
->>>>>>> e1e5d59e
 		}
 		throw new ParseException(null, "No such constructor in this class.");
 	}
@@ -703,30 +633,6 @@
 	}
 
 	/**
-<<<<<<< HEAD
-	 * @param refType
-	 * @return
-	 * @throws ParseException
-	 */
-	private Class<?> refTypeToClass(ReferenceType refType) throws ParseException {
-		// String fullClassName = Properties.PROJECT_PREFIX + "."
-		// + refType.getType();
-		try {
-			return testCluster.getClass(refType.getType().toString());
-			// return TestCluster.classLoader.loadClass(fullClassName);
-		} catch (ClassNotFoundException e) {
-			try {
-				return testCluster.importClass(gui.showChooseFileMenu());
-			} catch (ClassNotFoundException e1) {
-				throw new ParseException(null, "Can not load class for ReferenceType: "
-				        + refType.getType());
-			}
-		}
-	}
-
-	/**
-=======
->>>>>>> e1e5d59e
 	 * @param parsType
 	 * @return
 	 * @throws ParseException
@@ -740,62 +646,6 @@
 			try {
 				return getClass(parsType.toString());
 			} catch (ClassNotFoundException e1) {
-<<<<<<< HEAD
-				throw new ParseException(null,
-				        "Can not load class for ClassOrInterfaceType: " + parsType);
-			}
-		}
-	}
-
-	/**
-	 * @param clazz
-	 * @param methodName
-	 * @param parameterTypes
-	 * @return
-	 * @throws ParseException
-	 */
-	private Method getMethod(Class<?> clazz, String methodName, Class<?>[] parameterTypes)
-	        throws ParseException {
-		try {
-			return clazz.getMethod(methodName, parameterTypes);
-		} catch (SecurityException e) {
-			e.printStackTrace();
-			throw new ParseException(null, "SecurityException by getMethod.");
-		} catch (NoSuchMethodException e) {
-			e.printStackTrace();
-			String classNames = "";
-			for (Class<?> paramType : parameterTypes) {
-				classNames += paramType.getName() + " ";
-			}
-			throw new ParseException(null, "Can not find the method: " + methodName
-			        + " with parameter(s): " + classNames);
-		}
-	}
-
-	/**
-	 * Return parser's type of expr. F.e. int instance.fieldInt it's
-	 * type(instance). It is impossible to obtain type of field here. But we can
-	 * load class and get field's class from there. See getVarClasses.
-	 * 
-	 * @param expr
-	 * @return
-	 * @throws ParseException
-	 */
-	private Type getType(Expression expr) throws ParseException {
-		if (expr instanceof NameExpr) {
-			String name = ((NameExpr) expr).getName();
-			if (isStatic(name)) {
-				return new ClassOrInterfaceType(0, 0, 0, 0, null, name, null);
-			} else {
-				return tt.getType(name);
-			}
-		}
-		if (expr instanceof FieldAccessExpr) {
-			FieldAccessExpr fieldAcExpr = (FieldAccessExpr) expr;
-
-			if (!isStatic(fieldAcExpr.getScope().toString())) {
-				return tt.getType(fieldAcExpr.getScope());
-=======
 				try {
 					String className = editor.showChooseFileMenu(parsType
 							.toString());
@@ -811,7 +661,6 @@
 							"Can not load class for ClassOrInterfaceType: "
 									+ parsType);
 				}
->>>>>>> e1e5d59e
 			}
 		}
 	}
