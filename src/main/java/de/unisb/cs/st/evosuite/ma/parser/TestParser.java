--- conflicted
+++ resolved
@@ -134,15 +134,9 @@
 	 * Editor
 	 * 
 	 * @param cu
-	 * @throws ParseException
-	 */
-	private List<Expression> getExpressionStmt(CompilationUnit cu) throws ParseException {
+	 */
+	private List<Expression> getExpressionStmt(CompilationUnit cu) {
 		List<Expression> res = new ArrayList<Expression>();
-		
-		if (cu == null) {
-			throw new ParseException(null, "Wrong or empty testcase.");
-		}
-		
 		TypeDeclaration typeDeclaration = cu.getTypes().get(0);
 		BodyDeclaration member = typeDeclaration.getMembers().get(0);
 		// There is only one method in new TestCase - Dummy
@@ -150,10 +144,6 @@
 
 		if (member instanceof MethodDeclaration) {
 			method = (MethodDeclaration) member;
-		}
-
-		if (method.getBody().getStmts() == null) {
-			throw new ParseException(null, "Wrong or empty testcase.");
 		}
 
 		for (Statement statement : method.getBody().getStmts()) {
@@ -501,21 +491,18 @@
 	 * @param testCode
 	 *            to parse
 	 * @throws IOException
-	 * @throws ParseException 
-	 */
-<<<<<<< HEAD
-	public TestCase parsTest(String testCode) throws IOException, ParseException{
-=======
+	 */
 	public TestCase parseTest(String testCode) throws IOException {
->>>>>>> 9cb330d6
 		CompilationUnit cu = null;
 		tt = new TypeTable();
-		
+
 		testCode = "class DummyCl{void DummyMt(){" + testCode + "}}";
 		InputStream inputStream = new ByteArrayInputStream(testCode.getBytes());
 
 		try {
 			cu = JavaParser.parse(inputStream);
+		} catch (ParseException e) {
+			editor.showParseException(e.getMessage());
 		} finally {
 			inputStream.close();
 		}
@@ -787,12 +774,7 @@
 				}
 			} else if (initExpr instanceof StringLiteralExpr) {
 				res = new StringPrimitiveStatement(newTestCase,
-<<<<<<< HEAD
-						((StringLiteralExpr) initExpr).getValue());
-				System.out.println("String: " + ((StringLiteralExpr) initExpr).getValue());
-=======
 				        ((StringLiteralExpr) initExpr).getValue());
->>>>>>> 9cb330d6
 			} else if (initExpr instanceof NullLiteralExpr) {
 				res = new NullStatement(newTestCase, typeToClass(parsType));
 			} else if (initExpr instanceof ArrayAccessExpr) {
@@ -1522,19 +1504,6 @@
 		} catch (ClassNotFoundException e1) {
 			logger.debug("Class not found: " + e1);
 			try {
-<<<<<<< HEAD
-				return getClass(parsType.toString());
-			} catch (ClassNotFoundException e1) {
-				try {
-					String className = editor.showChooseFileMenu(parsType
-							.toString()).getSelectedFile().getName();
-					if (className != null) {
-						return testCluster.importClass(className);
-					} else {
-						throw new ParseException(null,
-								"Can not load class for ClassOrInterfaceType: "
-										+ parsType);
-=======
 				if (parsType.toString().equals("String")) {
 					return TestCluster.getInstance().importClass("java.lang.String");
 				}
@@ -1547,7 +1516,6 @@
 					} catch (ClassNotFoundException e) {
 						// It might also be in java.lang
 						return testCluster.importClass("java.lang." + parsType.toString());
->>>>>>> 9cb330d6
 					}
 				}
 				String className = editor.showChooseFileMenu(parsType.toString());
@@ -1566,7 +1534,7 @@
 
 	}
 
-	private Class<?> getClass(String name) throws ClassNotFoundException {
+	public Class<?> getClass(String name) throws ClassNotFoundException {
 
 		// First try to find exact match
 		for (Class<?> clazz : testCluster.getAnalyzedClasses()) {
