--- conflicted
+++ resolved
@@ -53,12 +53,6 @@
 
 	private final List<Mutation> mutants;
 
-<<<<<<< HEAD
-	private final HOMSwitcher hom_switcher = new HOMSwitcher();
-
-	@SuppressWarnings("hiding")
-=======
->>>>>>> 13abd56f
 	private final static Logger logger = Logger.getLogger(MutationAssertionGenerator.class);
 
 	private final Map<TestCase, Map<Class<?>, Integer>> assertion_statistics_full = new HashMap<TestCase, Map<Class<?>, Integer>>();
