--- conflicted
+++ resolved
@@ -155,9 +155,9 @@
 		trace.finishCalls();
 		return trace;
 
-		//ExecutionTrace copy = trace.clone();
-		//// copy.finishCalls();
-		//return copy;
+		// ExecutionTrace copy = trace.clone();
+		// // copy.finishCalls();
+		// return copy;
 	}
 
 	/**
@@ -247,7 +247,7 @@
 			for (index = position + 1; index < position + 17 && index < tmp.length(); index++) {
 				c = tmp.charAt(index);
 				if ((c >= '0' && c <= '9') || (c >= 'a' && c <= 'f')
-				        || (c >= 'A' && c <= 'F')) {
+						|| (c >= 'A' && c <= 'F')) {
 					found = true;
 				} else {
 					break;
@@ -406,7 +406,7 @@
 	 * @param line
 	 */
 	public static void passedBranch(int val1, int val2, int opcode, int branch,
-	        int bytecode_id) {
+			int bytecode_id) {
 		ExecutionTracer tracer = getExecutionTracer();
 		if (tracer.disabled)
 			return;
@@ -440,7 +440,6 @@
 			// Anything but 0 leads to NE
 			distance_true = distance_false == 0 ? 1.0 : 0.0; 
 			break;
-<<<<<<< HEAD
 		case Opcodes.IF_ICMPLT: 
 			// val1 >= val2?
 			distance_true = val1 >= val2 ? 0.0: (double) val2 - (double) val1; 
@@ -460,23 +459,6 @@
 			// val1 > val2?
 			distance_true = val1 > val2 ? 0.0 : (double) val2 - (double) val1 + 1.0; 
 			distance_false = val1 <= val2 ? 0.0 : (double) val1 - (double) val2; 
-=======
-		case Opcodes.IF_ICMPLT: // val1 < val2?
-			distance_true = val1 >= val2 ? (double) val1 - (double) val2 + 1.0 : 0.0; // The greater, the further away from < 0
-			distance_false = val1 < val2 ? (double) val2 - (double) val1 + 1.0 : 0.0; // The smaller, the further away from < 0
-			break;
-		case Opcodes.IF_ICMPGE:
-			distance_false = val1 >= val2 ? (double) val1 - (double) val2 + 1.0 : 0.0; // The greater, the further away from < 0
-			distance_true = val1 < val2 ? (double) val2 - (double) val1 + 1.0 : 0.0; // The smaller, the further away from < 0
-			break;
-		case Opcodes.IF_ICMPGT:
-			distance_false = val1 > val2 ? (double) val1 - (double) val2 + 1.0 : 0.0; // The greater, the further away from < 0
-			distance_true = val1 <= val2 ? (double) val2 - (double) val1 + 1.0 : 0.0; // The smaller, the further away from < 0
-			break;
-		case Opcodes.IF_ICMPLE:
-			distance_true = val1 > val2 ? (double) val1 - (double) val2 + 1.0 : 0.0; // The greater, the further away from < 0
-			distance_false = val1 <= val2 ? (double) val2 - (double) val1 + 1.0 : 0.0; // The smaller, the further away from < 0
->>>>>>> 9cb330d6
 			break;
 		default:
 			logger.error("Unknown opcode: " + opcode);
