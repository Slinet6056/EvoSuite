/**
 * Copyright (C) 2011,2012 Gordon Fraser, Andrea Arcuri and EvoSuite
 * contributors
 * 
 * This file is part of EvoSuite.
 * 
 * EvoSuite is free software: you can redistribute it and/or modify it under the
 * terms of the GNU Public License as published by the Free Software Foundation,
 * either version 3 of the License, or (at your option) any later version.
 * 
 * EvoSuite is distributed in the hope that it will be useful, but WITHOUT ANY
 * WARRANTY; without even the implied warranty of MERCHANTABILITY or FITNESS FOR
 * A PARTICULAR PURPOSE. See the GNU Public License for more details.
 * 
 * You should have received a copy of the GNU Public License along with
 * EvoSuite. If not, see <http://www.gnu.org/licenses/>.
 */
/**
 * 
 */
package org.evosuite;

import java.io.File;
import java.io.FileOutputStream;
import java.io.IOException;
import java.io.InputStream;
import java.net.URL;
import java.net.URLClassLoader;
import java.util.ArrayList;
import java.util.Arrays;
import java.util.Collection;
import java.util.HashSet;
import java.util.List;
import java.util.Set;
import java.util.regex.Pattern;

import org.apache.commons.cli.CommandLine;
import org.apache.commons.cli.CommandLineParser;
import org.apache.commons.cli.GnuParser;
import org.apache.commons.cli.HelpFormatter;
import org.apache.commons.cli.Option;
import org.apache.commons.cli.OptionBuilder;
import org.apache.commons.cli.Options;
import org.apache.commons.cli.ParseException;
import org.apache.commons.io.FileUtils;
import org.apache.commons.io.IOUtils;
import org.evosuite.Properties.NoSuchParameterException;
import org.evosuite.Properties.StoppingCondition;
import org.evosuite.Properties.Strategy;
import org.evosuite.javaagent.InstrumentingClassLoader;
import org.evosuite.setup.InheritanceTree;
import org.evosuite.setup.InheritanceTreeGenerator;
import org.evosuite.utils.ClassPathHacker;
import org.evosuite.utils.ExternalProcessHandler;
import org.evosuite.utils.LoggingUtils;
import org.evosuite.utils.Randomness;
import org.evosuite.utils.ResourceList;
import org.objectweb.asm.ClassReader;
import org.objectweb.asm.Opcodes;
import org.objectweb.asm.tree.ClassNode;
import org.slf4j.Logger;
import org.slf4j.LoggerFactory;

/**
 * <p>
 * EvoSuite class.
 * </p>
 * 
 * @author Gordon Fraser
 */
public class EvoSuite {

	private static final boolean logLevelSet = LoggingUtils.checkAndSetLogLevel();

	private static Logger logger = LoggerFactory.getLogger(EvoSuite.class);

	private static String separator = System.getProperty("file.separator");
	private static String javaHome = System.getProperty("java.home");
	private static String evosuiteJar = "";
	/**
	 * Constant <code>JAVA_CMD="javaHome + separator + bin + separatorj"{trunked}</code>
	 */
	public final static String JAVA_CMD = javaHome + separator + "bin" + separator + "java";

	private static String base_dir_path = System.getProperty("user.dir");

	private static void setup(String target, String[] args, List<String> javaArgs, boolean doInheritance) {

		Properties.CP = "";

		if (args.length > 0) {
			for (int i = 0; i < args.length; i++) {
				if (!Properties.CP.equals(""))
					Properties.CP += File.pathSeparator;
				Properties.CP += args[i];
			}
		}

		Properties.MIN_FREE_MEM = 0;
		File directory = new File(base_dir_path + separator + Properties.OUTPUT_DIR);
		if (!directory.exists()) {
			directory.mkdir();
		}

		File targetFile = new File(target);
		if (targetFile.exists()) {
			if (targetFile.isDirectory() || target.endsWith(".jar")) {
				Properties.CP += File.pathSeparator;
				Properties.CP += target;
			} else if (target.endsWith(".class")) {
				String pathName = targetFile.getParent();
				Properties.CP += File.pathSeparator;
				Properties.CP += pathName;
			} else {
				System.out.println("Failed to set up classpath for " + target);
				return;
			}
		}

		if (doInheritance) {
			try {
				String fileName = generateInheritanceTree(Properties.CP);
				FileUtils.copyFile(new File(fileName), new File(Properties.OUTPUT_DIR + separator + "inheritance.xml.gz"));
				Properties.getInstance().setValue("inheritance_file", Properties.OUTPUT_DIR + separator + "inheritance.xml.gz");
			} catch (IOException e) {
				System.err.println("* Error while creating inheritance tree: " + e);
			} catch (IllegalArgumentException e) {
				// TODO Auto-generated catch block
				e.printStackTrace();
			} catch (NoSuchParameterException e) {
				// TODO Auto-generated catch block
				e.printStackTrace();
			} catch (IllegalAccessException e) {
				// TODO Auto-generated catch block
				e.printStackTrace();
			}
		}

		System.out.println("* Creating new evosuite.properties in " + base_dir_path + separator + Properties.OUTPUT_DIR);
		System.out.println("* Classpath: " + Properties.CP);
		Properties.getInstance().writeConfiguration(base_dir_path + separator + Properties.OUTPUT_DIR + separator + "evosuite.properties");
	}

	private static boolean isInterface(String resource) throws IOException {

		ClassReader reader = new ClassReader(EvoSuite.class.getClassLoader().getResourceAsStream(resource));
		ClassNode cn = new ClassNode();
		reader.accept(cn, ClassReader.SKIP_FRAMES);
		return (cn.access & Opcodes.ACC_INTERFACE) == Opcodes.ACC_INTERFACE;
	}

	private static void listClassesPrefix(String prefix, String cp) {
		Pattern pattern = Pattern.compile(prefix.replace("\\.", "/") // FIXME replace "/" by File.separator? (not sure)
				+ "[^\\$]*.class");
		Set<String> resources = new HashSet<String>();
		for (String classPathElement : cp.split(File.pathSeparator)) {
			resources.addAll(ResourceList.getResources(pattern, classPathElement));
			try {
				ClassPathHacker.addFile(classPathElement);
			} catch (IOException e) {
				// Ignore?
			}
		}
		for (String resource : resources) {
			try {
				if (isInterface(resource)) {
					continue;
				}
			} catch (IOException e) {
				System.err.println("Could not load class: " + resource);
				continue;
			}
			System.out.println(resource.replace(".class", "").replace('/', '.'));
		}
	}

	private static String generateInheritanceTree(String cp) throws IOException {
		System.out.println("* Analyzing classpath");
		List<String> cpList = Arrays.asList(cp.split(File.pathSeparator));
		InheritanceTree tree = InheritanceTreeGenerator.analyze(cpList);
		File outputFile = File.createTempFile("ES_inheritancetree", ".xml.gz");
		outputFile.deleteOnExit();
		InheritanceTreeGenerator.writeInheritanceTree(tree, outputFile);
		return outputFile.getAbsolutePath();
	}

	private static void generateTestsPrefix(Properties.Strategy strategy, String prefix, List<String> args, String cp) {

		Pattern pattern = Pattern.compile(prefix.replace("\\.", File.separator) + "[^\\$]*.class");
		Set<String> resources = new HashSet<String>();
		for (String classPathElement : cp.split(File.pathSeparator)) {
			resources.addAll(ResourceList.getResources(pattern, classPathElement));
			try {
				ClassPathHacker.addFile(classPathElement);
			} catch (IOException e) {
				// Ignore?
			}
		}
		try {
			if (Properties.INHERITANCE_FILE.isEmpty()) {
				String inheritanceFile = generateInheritanceTree(cp);
				args.add("-Dinheritance_file=" + inheritanceFile);
			}
		} catch (IOException e) {
			System.out.println("* Error while traversing classpath: " + e);
			return;
		}
		System.out.println("* Found " + resources.size() + " matching classes for prefix " + prefix);
		for (String resource : resources) {
			try {
				if (isInterface(resource)) {
					System.out.println("* Skipping interface: " + resource.replace(".class", "").replace(File.separatorChar, '.'));
					continue;
				}
			} catch (IOException e) {
				System.out.println("Could not load class: " + resource);
				continue;
			}
			System.out.println("* Current class: " + resource.replace(".class", "").replace(File.separatorChar, '.'));
			generateTests(Strategy.EVOSUITE, resource.replace(".class", "").replace(File.separatorChar, '.'), args, cp);
		}

	}

	private static void listClassesTarget(String target) {
		Pattern pattern = Pattern.compile("[^\\$]*.class");
		Collection<String> resources = ResourceList.getResources(pattern, target);
		try {
			ClassPathHacker.addFile(target);
		} catch (IOException e) {
			// Ignore?
		}
		for (String resource : resources) {
			try {
				if (isInterface(resource)) {
					continue;
				}
			} catch (IOException e) {
				System.err.println("Could not load class: " + resource);
				continue;
			}
			System.out.println(resource.replace(".class", "").replace('/', '.'));
		}
	}

	private static void generateTestsTarget(Properties.Strategy strategy, String target, List<String> args, String cp) {

		Pattern pattern = Pattern.compile("[^\\$]*.class");
		Collection<String> resources = ResourceList.getResources(pattern, target);
		System.out.println("* Found " + resources.size() + " matching classes in target " + target);
		try {
			ClassPathHacker.addFile(target);
		} catch (IOException e) {
			// Ignore?
		}
		try {
			if (Properties.INHERITANCE_FILE.isEmpty()) {
				String inheritanceFile = generateInheritanceTree(cp);
				args.add("-Dinheritance_file=" + inheritanceFile);
			}
		} catch (IOException e) {
			System.out.println("* Error while traversing classpath: " + e);
			return;
		}

		for (String resource : resources) {
			try {
				if (isInterface(resource)) {
					System.out.println("* Skipping interface: " + resource.replace(".class", "").replace(File.separatorChar, '.'));
					continue;
				}
			} catch (IOException e) {
				System.out.println("Could not load class: " + resource);
				continue;
			}
			System.out.println("* Current class: " + resource.replace(".class", "").replace(File.separatorChar, '.'));
			generateTests(Strategy.EVOSUITE, resource.replace(".class", "").replace(File.separatorChar, '.'), args, cp);
		}
	}

	private static void listClassesLegacy() {
		File directory = new File(Properties.OUTPUT_DIR);
		String[] extensions = { "task" };
		for (File file : FileUtils.listFiles(directory, extensions, false)) {
			System.out.println(file.getName().replace(".task", ""));
		}
	}

	private static void generateTestsLegacy(Properties.Strategy strategy, List<String> args, String cp) {
		LoggingUtils.getEvoLogger().info("* Using .task files in " + Properties.OUTPUT_DIR + " [deprecated]");
		File directory = new File(Properties.OUTPUT_DIR);
		String[] extensions = { "task" };
		for (File file : FileUtils.listFiles(directory, extensions, false)) {
			generateTests(strategy, file.getName().replace(".task", ""), args, cp);
		}
	}

	private static boolean hasLegacyTargets() {
		File directory = new File(Properties.OUTPUT_DIR);
		String[] extensions = { "task" };
		return !FileUtils.listFiles(directory, extensions, false).isEmpty();
	}

	private static boolean findTargetClass(String target, String cp) {

		String oldCP = Properties.CP;

		Properties.CP = cp;
		if (Properties.CP != null && !Properties.CP.isEmpty() && ResourceList.hasClass(target)) {
			return true;
		}

		Properties.CP = oldCP;
		if (Properties.CP != null && !Properties.CP.isEmpty() && ResourceList.hasClass(target)) {
			return true;
		}

		Properties.CP = System.getProperty("java.class.path");
		if (Properties.CP != null && !Properties.CP.isEmpty() && ResourceList.hasClass(target)) {
			return true;
		}

		Properties.CP = System.getenv("CLASSPATH");
		if (Properties.CP != null && !Properties.CP.isEmpty() && ResourceList.hasClass(target)) {
			return true;
		}

		LoggingUtils.getEvoLogger().info("* Unknown class: " + target);

		return false;
	}

	private static Object generateTests(Properties.Strategy strategy, String target, List<String> args, String cp) {
		String classPath = System.getProperty("java.class.path");
		if (!evosuiteJar.equals("")) {
			classPath += File.pathSeparator + evosuiteJar;
		}

		if (!findTargetClass(target, cp)) {
			return null;
		}

		if (!classPath.isEmpty())
			classPath += File.pathSeparator;
		classPath += Properties.CP;

		if (!InstrumentingClassLoader.checkIfCanInstrument(target)) {
			throw new IllegalArgumentException("Cannot consider " + target
					+ " because it belongs to one of the packages EvoSuite cannot currently handle");
		}

		ExternalProcessHandler handler = new ExternalProcessHandler();
		int port = handler.openServer();
		if (port <= 0) {
			throw new RuntimeException("Not possible to start RMI service");
		}

		List<String> cmdLine = new ArrayList<String>();
		cmdLine.add(JAVA_CMD);
		cmdLine.add("-cp");
		cmdLine.add(classPath);
		if (cp.isEmpty()) {
			cmdLine.add("-DCP=" + classPath);
		} else {
			cmdLine.add("-DCP=" + cp);
		}

		if (Properties.VIRTUAL_FS) {
			LoggingUtils.getEvoLogger().info("* Setting up virtual FS for testing");
			String stringToBePrependedToBootclasspath = locateEvoSuiteIOClasses();
			if (stringToBePrependedToBootclasspath == null)
				throw new IllegalStateException("Could not prepend needed classes for VFS functionality to bootclasspath of client!");
			cmdLine.add("-Xbootclasspath/p:" + stringToBePrependedToBootclasspath);
			cmdLine.add("-Dvirtual_fs=true");
		}

		cmdLine.add("-Dprocess_communication_port=" + port);
		cmdLine.add("-Dinline=true");
		cmdLine.add("-Djava.awt.headless=true");
		cmdLine.add("-Dlogback.configurationFile=logback.xml");
		cmdLine.add("-Djava.library.path=lib");
		// cmdLine.add("-Dminimize_values=true");

		if (Properties.DEBUG) {
			// enabling debugging mode to e.g. connect the eclipse remote debugger to the given port
			cmdLine.add("-Ddebug=true");
			cmdLine.add("-Xdebug");
			cmdLine.add("-Xrunjdwp:transport=dt_socket,server=y,suspend=y,address=" + Properties.PORT);
			LoggingUtils.getEvoLogger().info("* Waiting for remote debugger to connect on port " + Properties.PORT + "..."); // TODO find the right
																																// place for this
		}

		for (String arg : args) {
			if (!arg.startsWith("-DCP=")) {
				cmdLine.add(arg);
			}
		}

		switch (strategy) {
		case EVOSUITE:
			cmdLine.add("-Dstrategy=EvoSuite");
			break;
		case ONEBRANCH:
			cmdLine.add("-Dstrategy=OneBranch");
			break;
		case RANDOM:
			cmdLine.add("-Dstrategy=Random");
			break;
		case RANDOM_FIXED:
			cmdLine.add("-Dstrategy=Random_Fixed");
			break;
		case REGRESSION:
			cmdLine.add("-Dstrategy=Regression");
			break;
		default:
			throw new RuntimeException("Unsupported strategy: " + strategy);
		}
		cmdLine.add("-DTARGET_CLASS=" + target);
		if (Properties.PROJECT_PREFIX != null) {
			cmdLine.add("-DPROJECT_PREFIX=" + Properties.PROJECT_PREFIX);
		}

		cmdLine.add("org.evosuite.ClientProcess");

		/*
		 * TODO: here we start the client with several properties that are set through -D. These properties are not visible to the master process (ie
		 * this process), when we access the Properties file. At the moment, we only need few parameters, so we can hack them
		 */
		Properties.getInstance();// should force the load, just to be sure
		Properties.TARGET_CLASS = target;
		Properties.PROCESS_COMMUNICATION_PORT = port;

		/*
		 * The use of "assertions" in the client is pretty tricky, as those properties need to be transformed into JVM options before starting the
		 * client. Furthermore, the properties in the property file might be overwritten from the commands coming from shell
		 */

		String definedEAforClient = null;
		String definedEAforSUT = null;

		final String DISABLE_ASSERTIONS_EVO = "-da:org...";
		final String ENABLE_ASSERTIONS_EVO = "-ea:org...";
		final String DISABLE_ASSERTIONS_SUT = "-da:" + Properties.PROJECT_PREFIX + "...";
		final String ENABLE_ASSERTIONS_SUT = "-ea:" + Properties.PROJECT_PREFIX + "...";

		for (String s : cmdLine) {
			// first check client
			if (s.startsWith("-Denable_asserts_for_evosuite")) {
				if (s.endsWith("false")) {
					definedEAforClient = DISABLE_ASSERTIONS_EVO;
				} else if (s.endsWith("true")) {
					definedEAforClient = ENABLE_ASSERTIONS_EVO;
				}
			}
			// then check SUT
			if (s.startsWith("-Denable_asserts_for_sut")) {
				if (s.endsWith("false")) {
					definedEAforSUT = DISABLE_ASSERTIONS_SUT;
				} else if (s.endsWith("true")) {
					definedEAforSUT = ENABLE_ASSERTIONS_SUT;
				}
			}
		}

		/*
		 * the assertions might not be defined in the command line, but they might be in the property file, or just use default values. NOTE: if those
		 * are defined in the command line, then they overwrite whatever we had in the conf file
		 */

		if (definedEAforSUT == null) {
			if (Properties.ENABLE_ASSERTS_FOR_SUT) {
				definedEAforSUT = ENABLE_ASSERTIONS_SUT;
			} else {
				definedEAforSUT = DISABLE_ASSERTIONS_SUT;
			}
		}

		if (definedEAforClient == null) {
			if (Properties.ENABLE_ASSERTS_FOR_EVOSUITE) {
				definedEAforClient = ENABLE_ASSERTIONS_EVO;
			} else {
				definedEAforClient = DISABLE_ASSERTIONS_EVO;
			}
		}

		/*
		 * We add them in first position, after the java command To avoid confusion, we only add them if they are enabled. NOTE: this might have side
		 * effects "if" in the future we have something like a generic "-ea"
		 */
		if (definedEAforClient.equals(ENABLE_ASSERTIONS_EVO)) {
			cmdLine.add(1, definedEAforClient);
		}
		if (definedEAforSUT.equals(ENABLE_ASSERTIONS_SUT)) {
			cmdLine.add(1, definedEAforSUT);
		}

		LoggingUtils logUtils = new LoggingUtils();

		if (!Properties.CLIENT_ON_THREAD) {
			/*
			 * We want to completely mute the SUT. So, we block all outputs from client, and use a remote logging
			 */
			boolean logServerStarted = logUtils.startLogServer();
			if (!logServerStarted) {
				logger.error("Cannot start the log server");
				return null;
			}
			int logPort = logUtils.getLogServerPort(); //
			cmdLine.add(1, "-Dmaster_log_port=" + logPort);
			cmdLine.add(1, "-Devosuite.log.appender=CLIENT");
		}

		String[] newArgs = cmdLine.toArray(new String[cmdLine.size()]);

		for (String entry : Properties.CP.split(File.pathSeparator)) {
			try {
				ClassPathHacker.addFile(entry);
			} catch (IOException e) {
				LoggingUtils.getEvoLogger().info("* Error while adding classpath entry: " + entry);
			}
		}

		handler.setBaseDir(base_dir_path);
		Object result = null;
		if (handler.startProcess(newArgs)) {
			int time = Properties.EXTRA_TIMEOUT;
			if (Properties.STOPPING_CONDITION == StoppingCondition.MAXTIME) {
				time += Math.max(Properties.GLOBAL_TIMEOUT, Properties.SEARCH_BUDGET);
			} else {
				time += Properties.GLOBAL_TIMEOUT;
			}
			if (Properties.MINIMIZE) {
				time += Properties.MINIMIZATION_TIMEOUT;
			}
			if (Properties.ASSERTIONS) {
				time += Properties.ASSERTION_TIMEOUT;
			}
			result = handler.waitForResult(time * 1000); // FIXXME: search timeout plus 100 seconds?
			try {
				Thread.sleep(100);
			} catch (InterruptedException e) {
			}

			handler.killProcess();
			handler.closeServer();
		} else {
			LoggingUtils.getEvoLogger().info("* Could not connect to client process");
		}

		if (Properties.CLIENT_ON_THREAD) {
			/*
			 * FIXME: this is done only to avoid current problems with serialization
			 */
			result = ClientProcess.geneticAlgorithmStatus;
		}

		if (!Properties.CLIENT_ON_THREAD) {
			try {
				Thread.sleep(100);
			} catch (InterruptedException e) {
			}
			logUtils.closeLogServer();
		}

		logger.debug("Master process has finished to wait for client");

		return result;
	}

	private static void measureCoverage(String targetClass, String junitPrefix, List<String> args, String cp) {
		if (!InstrumentingClassLoader.checkIfCanInstrument(targetClass)) {
			throw new IllegalArgumentException("Cannot consider " + targetClass
					+ " because it belongs to one of the packages EvoSuite cannot currently handle");
		}
		String classPath = System.getProperty("java.class.path");
		if (!evosuiteJar.equals("")) {
			classPath += File.pathSeparator + evosuiteJar;
		}

		classPath += File.pathSeparator + cp;
		ExternalProcessHandler handler = new ExternalProcessHandler();
		int port = handler.openServer();
		List<String> cmdLine = new ArrayList<String>();
		cmdLine.add(JAVA_CMD);
		cmdLine.add("-cp");
		cmdLine.add(classPath);
		cmdLine.add("-Dprocess_communication_port=" + port);
		cmdLine.add("-Djava.awt.headless=true");
		cmdLine.add("-Dlogback.configurationFile=logback.xml");
		cmdLine.add("-Djava.library.path=lib");
		cmdLine.add("-DCP=" + cp);
		// cmdLine.add("-Dminimize_values=true");

		for (String arg : args) {
			if (!arg.startsWith("-DCP=")) {
				cmdLine.add(arg);
			}
		}

		cmdLine.add("-DTARGET_CLASS=" + targetClass);
		cmdLine.add("-Djunit_prefix=" + junitPrefix);
		if (Properties.PROJECT_PREFIX != null) {
			cmdLine.add("-DPROJECT_PREFIX=" + Properties.PROJECT_PREFIX);
		}

		cmdLine.add("-Dclassloader=true");
		cmdLine.add("org.evosuite.junit.CoverageAnalysis");

		/*
		 * TODO: here we start the client with several properties that are set through -D. These properties are not visible to the master process (ie
		 * this process), when we access the Properties file. At the moment, we only need few parameters, so we can hack them
		 */
		Properties.getInstance();// should force the load, just to be sure
		Properties.TARGET_CLASS = targetClass;
		Properties.PROCESS_COMMUNICATION_PORT = port;

		LoggingUtils logUtils = new LoggingUtils();

		if (!Properties.CLIENT_ON_THREAD) {
			/*
			 * We want to completely mute the SUT. So, we block all outputs from client, and use a remote logging
			 */
			boolean logServerStarted = logUtils.startLogServer();
			if (!logServerStarted) {
				logger.error("Cannot start the log server");
				return;
			}
			int logPort = logUtils.getLogServerPort(); //
			cmdLine.add(1, "-Dmaster_log_port=" + logPort);
			cmdLine.add(1, "-Devosuite.log.appender=CLIENT");
		}

		String[] newArgs = cmdLine.toArray(new String[cmdLine.size()]);
		for (String entry : Properties.CP.split(File.pathSeparator)) {
			try {
				ClassPathHacker.addFile(entry);
			} catch (IOException e) {
				LoggingUtils.getEvoLogger().info("* Error while adding classpath entry: " + entry);
			}
		}

		handler.setBaseDir(base_dir_path);
		if (handler.startProcess(newArgs)) {
			handler.waitForResult((Properties.GLOBAL_TIMEOUT + Properties.MINIMIZATION_TIMEOUT + Properties.EXTRA_TIMEOUT) * 1000); // FIXXME: search
																																	// timeout plus
																																	// 100 seconds?
			try {
				Thread.sleep(100);
			} catch (InterruptedException e) {
			}

			handler.killProcess();
			handler.closeServer();
		} else {
			LoggingUtils.getEvoLogger().info("* Could not connect to client process");
		}

		if (!Properties.CLIENT_ON_THREAD) {
			try {
				Thread.sleep(100);
			} catch (InterruptedException e) {
			}
			logUtils.closeLogServer();
		}
	}

	/**
	 * Locates the resources that have to be prepended to bootclasspath in order to have all classes in the Client JVM that are needed for VFS
	 * functionality. Extracts and creates it if necessary.
	 * 
	 * @return a string denoting one or more with the system's pathSeparator separated pathes to one or more jars containing evosuite-io, commons-vfs2
	 *         and commons-logging; <code>null</code> if one or more resources could not be found or accessed
	 */
	private static String locateEvoSuiteIOClasses() {
		String stringToBePrependedToBootclasspath = null;

		// try to find it inside the jar // FIXME this does still not seem to be the golden solution
		InputStream evosuiteIOjarInputStream = EvoSuite.class.getClassLoader().getResourceAsStream("evosuite-io.jar"); // created by maven with the
																														// jar-minimal.xml assembly
																														// file - contains the
																														// evosuite-io classes
																														// plus the needed
																														// commons-vfs2 and
																														// commons-logging
																														// dependencies
		if (evosuiteIOjarInputStream != null) {
			// extract evosuite-io.jar into the system-default temporary directory
			String tmpFilePath = System.getProperty("java.io.tmpdir") + File.separator + "evosuite-io.jar";
			File tmpFile = new File(tmpFilePath);
			tmpFile.deleteOnExit();

			try {
				IOUtils.copy(evosuiteIOjarInputStream, new FileOutputStream(tmpFile));
				stringToBePrependedToBootclasspath = tmpFilePath;
			} catch (IOException e) {
				throw new IllegalStateException("Error while extracing the evosuite-io JAR file!", e);
			}
		} else {
			// if not found try to locate all needed jars in classpath
			logger.info("\"evosuite-io.jar\" could not be found by EvoSuite.class.getClassLoader().getResource. "
					+ "EvoSuite is likely not executing out of an executable jar file at the moment. "
					+ "Now trying to locate all needed jars for VFS functionality in classpath instead...");
			URL[] urls = ((URLClassLoader) ClassLoader.getSystemClassLoader()).getURLs();
			URL evosuiteIOjar = null;
			URL commonsVFSjar = null;
			URL commonsLoggingjar = null;
			for (URL url : urls) {
				if (evosuiteIOjar != null && commonsVFSjar != null && commonsLoggingjar != null)
					break;

				if (url.getPath().matches(".*evosuite-io.*\\.jar")) {
					evosuiteIOjar = url;
					continue;
				}

				if (url.getPath().matches(".*commons-vfs2.*\\.jar")) {
					commonsVFSjar = url;
					continue;
				}

				if (url.getPath().matches(".*commons-logging.*\\.jar")) {
					commonsLoggingjar = url;
					continue;
				}
			}

			if (evosuiteIOjar == null || !(new File(evosuiteIOjar.getPath())).canRead()) {
				throw new IllegalStateException("The evosuite-io JAR cannot be read!");
			} else if (commonsVFSjar == null || !(new File(commonsVFSjar.getPath())).canRead()) {
				throw new IllegalStateException("The commons-vfs2 JAR cannot be read!");
			} else if (commonsLoggingjar == null || !(new File(commonsLoggingjar.getPath())).canRead()) {
				throw new IllegalStateException("The commons-logging JAR cannot be read!");
			} else {
				logger.info("All needed jars for VFS functionality are in classpath and readable!");
				stringToBePrependedToBootclasspath = evosuiteIOjar.getPath() + File.pathSeparator + commonsVFSjar.getPath() + File.pathSeparator
						+ commonsLoggingjar.getPath();
			}
		}

		return stringToBePrependedToBootclasspath;
	}

	private void setupProperties() {
		if (base_dir_path.equals("")) {
			Properties.getInstanceSilent();
		} else {
			Properties.getInstanceSilent().loadProperties(base_dir_path + separator + Properties.PROPERTIES_FILE, true);
		}
	}

	/**
	 * <p>
	 * parseCommandLine
	 * </p>
	 * 
	 * @param args
	 *            an array of {@link java.lang.String} objects.
	 * @return a {@link java.lang.Object} object.
	 */
	@SuppressWarnings("static-access")
	public Object parseCommandLine(String[] args) {
		Options options = new Options();

		Option help = new Option("help", "print this message");
		Option generateSuite = new Option("generateSuite", "use whole suite generation");
		Option generateTests = new Option("generateTests", "use individual test generation");
		Option measureCoverage = new Option("measureCoverage", "measure coverage on existing test cases");
		Option listClasses = new Option("listClasses", "list the testable classes found in the specified classpath/prefix");
		Option setup = OptionBuilder.withArgName("target").hasArg().withDescription("Create evosuite-files with property file").create("setup");
		Option generateRandom = new Option("generateRandom", "use random test generation");
		Option generateFixedRandom = OptionBuilder.withArgName("generateNumRandom").hasArg().withDescription("generate fixed number of random tests")
				.create("generateNumRandom");
		Option generateRegressionSuite = new Option("regressionSuite", "generate a regression test suite");
		Option targetClass = OptionBuilder.withArgName("class").hasArg().withDescription("target class for test generation").create("class");
		Option targetPrefix = OptionBuilder.withArgName("prefix").hasArg().withDescription("target prefix for test generation").create("prefix");
		Option targetCP = OptionBuilder.withArgName("target").hasArg().withDescription("target classpath for test generation").create("target");
		Option classPath = OptionBuilder.withArgName("cp").hasArg().withDescription("classpath of the project under test").withValueSeparator(':')
				.create("cp");
		Option junitPrefix = OptionBuilder.withArgName("junit").hasArg().withDescription("junit prefix").create("junit");
		Option criterion = OptionBuilder.withArgName("criterion").hasArg().withDescription("target criterion for test generation")
				.create("criterion");
		Option seed = OptionBuilder.withArgName("seed").hasArg().withDescription("seed for random number generator").create("seed");
		Option mem = OptionBuilder.withArgName("mem").hasArg().withDescription("heap size for client process (in megabytes)").create("mem");
		Option jar = OptionBuilder.withArgName("jar").hasArg().withDescription("location of EvoSuite jar file to use in client process")
				.create("jar");

		Option sandbox = new Option("sandbox", "Run tests in sandbox");
		Option mocks = new Option("mocks", "Use mock classes");
		Option stubs = new Option("stubs", "Use stubs");
		Option assertions = new Option("assertions", "Add assertions");
		Option signature = new Option("signature", "Allow manual tweaking of method signatures");
		Option inheritance = new Option("inheritanceTree", "Cache inheritance tree during setup");
		Option heapDump = new Option("heapdump", "Create heap dump on client VM out of memory error");

		Option base_dir = OptionBuilder.withArgName("base_dir").hasArg().withDescription("Working directory").create("base_dir");

		Option property = OptionBuilder.withArgName("property=value").hasArgs(2).withValueSeparator().withDescription("use value for given property")
				.create("D");

		options.addOption(help);
		options.addOption(generateSuite);
		options.addOption(generateTests);
		options.addOption(generateRandom);
		options.addOption(generateFixedRandom);
		options.addOption(generateRegressionSuite);
		options.addOption(measureCoverage);
		options.addOption(listClasses);
		options.addOption(setup);
		options.addOption(targetClass);
		options.addOption(targetPrefix);
		options.addOption(targetCP);
		options.addOption(junitPrefix);
		options.addOption(criterion);
		options.addOption(seed);
		options.addOption(mem);
		options.addOption(jar);
		options.addOption(assertions);
		options.addOption(signature);
		options.addOption(inheritance);
		options.addOption(base_dir);
		options.addOption(property);
		options.addOption(classPath);
		options.addOption(heapDump);

		options.addOption(sandbox);
		options.addOption(mocks);
		options.addOption(stubs);

		List<String> javaOpts = new ArrayList<String>();

		Object result = null;
		String version = EvoSuite.class.getPackage().getImplementationVersion();
		if (version == null)
			version = "";

		// create the parser
		CommandLineParser parser = new GnuParser();
		try {
			// parse the command line arguments
			CommandLine line = parser.parse(options, args);

			/*
			 * NOTE: JVM arguments will not be passed over from the master to the client. So for -Xmx, we need to use "mem"
			 */
			setupProperties();

			java.util.Properties properties = line.getOptionProperties("D");
			Set<String> propertyNames = new HashSet<String>(Properties.getParameters());
			for (String propertyName : properties.stringPropertyNames()) {
				if (!propertyNames.contains(propertyName)) {
					LoggingUtils.getEvoLogger().error("* EvoSuite " + version);
					LoggingUtils.getEvoLogger().error("* Unknown property: " + propertyName);
					throw new Error("Unknown property: " + propertyName);
				}
				String propertyValue = properties.getProperty(propertyName);
				javaOpts.add("-D" + propertyName + "=" + propertyValue);
				System.setProperty(propertyName, propertyValue);
				try {
					Properties.getInstance().setValue(propertyName, propertyValue);
				} catch (Exception e) {
					// Ignore?
				}
			}

			if (line.hasOption("mem"))
				javaOpts.add("-Xmx" + line.getOptionValue("mem") + "M");
			if (line.hasOption("heapdump"))
				javaOpts.add("-XX:+HeapDumpOnOutOfMemoryError");
			if (line.hasOption("jar"))
				evosuiteJar = line.getOptionValue("jar");
			if (!line.hasOption("regressionSuite")) {
				if (line.hasOption("criterion"))
					javaOpts.add("-Dcriterion=" + line.getOptionValue("criterion"));
			} else {
				javaOpts.add("-Dcriterion=regression");
			}
			if (line.hasOption("sandbox"))
				javaOpts.add("-Dsandbox=true");
			if (line.hasOption("mocks"))
				javaOpts.add("-Dmocks=true");
			if (line.hasOption("stubs"))
				javaOpts.add("-Dstubs=true");
			if (line.hasOption("seed"))
				javaOpts.add("-Drandom.seed=" + line.getOptionValue("seed"));
			if (line.hasOption("assertions"))
				javaOpts.add("-Dassertions=true");
			if (line.hasOption("signature"))
				javaOpts.add("-Dgenerate_objects=true");
			if (line.hasOption("base_dir")) {
				base_dir_path = line.getOptionValue("base_dir");
				File baseDir = new File(base_dir_path);
				if (!baseDir.exists()) {
					System.out.println("* EvoSuite " + version);
					LoggingUtils.getEvoLogger().error("Base directory does not exist: " + base_dir_path);
					return null;
				}
				if (!baseDir.isDirectory()) {
					System.out.println("* EvoSuite " + version);
					LoggingUtils.getEvoLogger().error("Specified base directory is not a directory: " + base_dir_path);
					return null;
				}
			}

			String cp = "";
			if (line.hasOption("cp")) {
				String[] cpEntries = line.getOptionValues("cp");
				if (cpEntries.length > 0) {
					boolean first = true;
					// if (!Properties.CP.isEmpty()) {
					// first = false;
					// }
					for (String entry : cpEntries) {
						if (first) {
							first = false;
						} else {
							// Properties.CP += ":";
							cp += ":";
						}
						// Properties.CP += entry;
						cp += entry;
					}
				}
			} else {
				cp = Properties.CP;
			}

			if (line.hasOption("help")) {
				HelpFormatter formatter = new HelpFormatter();
				System.out.println("* EvoSuite " + version);
				formatter.printHelp("EvoSuite", options);
			} else if (line.hasOption("setup")) {
				System.out.println("* EvoSuite " + version);
				boolean inheritanceTree = line.hasOption("inheritanceTree");
				setup(line.getOptionValue("setup"), line.getArgs(), javaOpts, inheritanceTree);
			} else if (line.hasOption("measureCoverage")) {
				System.out.println("* EvoSuite " + version);
				if (line.hasOption("class"))
					measureCoverage(line.getOptionValue("class"), line.getOptionValue("junit"), javaOpts, cp);
				else {
					System.err.println("Please specify target class");
					HelpFormatter formatter = new HelpFormatter();
					formatter.printHelp("EvoSuite", options);
				}
			} else if (line.hasOption("listClasses")) {
				if (line.hasOption("prefix"))
					listClassesPrefix(line.getOptionValue("prefix"), cp);
				else if (line.hasOption("target"))
					listClassesTarget(line.getOptionValue("target"));
				else if (hasLegacyTargets())
					listClassesLegacy();
				else {
					System.err.println("Please specify target prefix or classpath entry to list testable classes");
					HelpFormatter formatter = new HelpFormatter();
					formatter.printHelp("EvoSuite", options);
				}
			} else {
				System.out.println("* EvoSuite " + version);

				Strategy strategy = null;
				if (line.hasOption("generateTests")) {
					strategy = Strategy.ONEBRANCH;
				} else if (line.hasOption("generateSuite")) {
					strategy = Strategy.EVOSUITE;
				} else if (line.hasOption("generateRandom")) {
					strategy = Strategy.RANDOM;
				} else if (line.hasOption("regressionSuite")) {
					strategy = Strategy.REGRESSION;
				} else if (line.hasOption("generateNumRandom")) {
					strategy = Strategy.RANDOM_FIXED;
					javaOpts.add("-Dnum_random_tests=" + line.getOptionValue("generateNumRandom"));
				}
				if (strategy == null) {
					System.err.println("Please specify strategy: -generateSuite, -generateTests, -generateRandom");
					HelpFormatter formatter = new HelpFormatter();
					formatter.printHelp("EvoSuite", options);
				} else {
					if (line.hasOption("class"))
						result = generateTests(strategy, line.getOptionValue("class"), javaOpts, cp);
					else if (line.hasOption("prefix"))
<<<<<<< HEAD
						generateTestsPrefix(strategy, line.getOptionValue("prefix"),
						                    javaOpts, cp);
					else if (line.hasOption("target")) {
						String target =line.getOptionValue("target");
						if(cp.isEmpty()) {
							cp = target;
						} else if(!cp.contains(target)) {
							cp = cp + File.pathSeparator + target;
						}
						generateTestsTarget(strategy, target,
						                    javaOpts, cp);
					}
=======
						generateTestsPrefix(strategy, line.getOptionValue("prefix"), javaOpts, cp);
					else if (line.hasOption("target"))
						generateTestsTarget(strategy, line.getOptionValue("target"), javaOpts, cp);
>>>>>>> 8eefee54
					else if (hasLegacyTargets())
						generateTestsLegacy(strategy, javaOpts, cp);
					else {
						System.err.println("Please specify target class, prefix, or classpath entry");
						HelpFormatter formatter = new HelpFormatter();
						formatter.printHelp("EvoSuite", options);
					}
				}
			}
		} catch (ParseException exp) {
			// oops, something went wrong
			logger.error("Parsing failed.  Reason: " + exp.getMessage());
			// automatically generate the help statement
			HelpFormatter formatter = new HelpFormatter();
			formatter.printHelp("EvoSuite", options);
		}

		return result;
	}

	/**
	 * <p>
	 * main
	 * </p>
	 * 
	 * @param args
	 *            an array of {@link java.lang.String} objects.
	 */
	public static void main(String[] args) {

		try {
			EvoSuite evosuite = new EvoSuite();
			evosuite.parseCommandLine(args);
		} catch (Throwable t) {
			logger.error("Fatal crash on main EvoSuite process. Class " + Properties.TARGET_CLASS + " using seed " + Randomness.getSeed()
					+ ". Configuration id : " + Properties.CONFIGURATION_ID, t);
			System.exit(-1);
		}

		/*
		 * Some threads could still be running, so we need to kill the process explicitly
		 */
		System.exit(0);
	}

}<|MERGE_RESOLUTION|>--- conflicted
+++ resolved
@@ -977,7 +977,6 @@
 					if (line.hasOption("class"))
 						result = generateTests(strategy, line.getOptionValue("class"), javaOpts, cp);
 					else if (line.hasOption("prefix"))
-<<<<<<< HEAD
 						generateTestsPrefix(strategy, line.getOptionValue("prefix"),
 						                    javaOpts, cp);
 					else if (line.hasOption("target")) {
@@ -990,11 +989,6 @@
 						generateTestsTarget(strategy, target,
 						                    javaOpts, cp);
 					}
-=======
-						generateTestsPrefix(strategy, line.getOptionValue("prefix"), javaOpts, cp);
-					else if (line.hasOption("target"))
-						generateTestsTarget(strategy, line.getOptionValue("target"), javaOpts, cp);
->>>>>>> 8eefee54
 					else if (hasLegacyTargets())
 						generateTestsLegacy(strategy, javaOpts, cp);
 					else {
