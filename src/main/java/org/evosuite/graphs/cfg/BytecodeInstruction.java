--- conflicted
+++ resolved
@@ -91,13 +91,8 @@
 	 * @param asmNode
 	 *            a {@link org.objectweb.asm.tree.AbstractInsnNode} object.
 	 */
-<<<<<<< HEAD
-	public BytecodeInstruction(String className, String methodName,
-			int instructionId, int jpfId, AbstractInsnNode asmNode) {
-=======
 	public BytecodeInstruction(ClassLoader classLoader, String className,
 	        String methodName, int instructionId, int jpfId, AbstractInsnNode asmNode) {
->>>>>>> e14d5cbf
 
 		if (className == null || methodName == null || asmNode == null)
 			throw new IllegalArgumentException("null given");
@@ -123,13 +118,8 @@
 	 */
 	public BytecodeInstruction(BytecodeInstruction wrap) {
 
-<<<<<<< HEAD
-		this(wrap.className, wrap.methodName, wrap.instructionId, wrap.jpfId,
-				wrap.asmNode, wrap.lineNumber, wrap.basicBlock);
-=======
 		this(wrap.classLoader, wrap.className, wrap.methodName, wrap.instructionId,
 		        wrap.jpfId, wrap.asmNode, wrap.lineNumber, wrap.basicBlock);
->>>>>>> e14d5cbf
 		this.forcedBranch = wrap.forcedBranch;
 		this.frame = wrap.frame;
 	}
@@ -154,15 +144,9 @@
 	 * @param basicBlock
 	 *            a {@link org.evosuite.graphs.cfg.BasicBlock} object.
 	 */
-<<<<<<< HEAD
-	public BytecodeInstruction(String className, String methodName,
-			int instructionId, int jpfId, AbstractInsnNode asmNode,
-			int lineNumber, BasicBlock basicBlock) {
-=======
 	public BytecodeInstruction(ClassLoader classLoader, String className,
 	        String methodName, int instructionId, int jpfId, AbstractInsnNode asmNode,
 	        int lineNumber, BasicBlock basicBlock) {
->>>>>>> e14d5cbf
 
 		this(classLoader, className, methodName, instructionId, jpfId, asmNode,
 		        lineNumber);
@@ -188,15 +172,9 @@
 	 * @param lineNumber
 	 *            a int.
 	 */
-<<<<<<< HEAD
-	public BytecodeInstruction(String className, String methodName,
-			int instructionId, int jpfId, AbstractInsnNode asmNode,
-			int lineNumber) {
-=======
 	public BytecodeInstruction(ClassLoader classLoader, String className,
 	        String methodName, int instructionId, int jpfId, AbstractInsnNode asmNode,
 	        int lineNumber) {
->>>>>>> e14d5cbf
 
 		this(classLoader, className, methodName, instructionId, jpfId, asmNode);
 
@@ -418,13 +396,8 @@
 	 */
 	public ActualControlFlowGraph getActualCFG() {
 
-<<<<<<< HEAD
-		ActualControlFlowGraph myCFG = GraphPool.getActualCFG(className,
-				methodName);
-=======
 		ActualControlFlowGraph myCFG = GraphPool.getInstance(classLoader).getActualCFG(className,
 		                                                                               methodName);
->>>>>>> e14d5cbf
 		if (myCFG == null)
 			throw new IllegalStateException(
 					"expect GraphPool to know CFG for every method for which an instruction is known");
@@ -836,14 +809,9 @@
 			System.out.print(" " + i + "(" + v.insns.size() + "): ");
 			for (Object n : v.insns) {
 				AbstractInsnNode node = (AbstractInsnNode) n;
-<<<<<<< HEAD
-				BytecodeInstruction ins = BytecodeInstructionPool
-						.getInstruction(className, methodName, node);
-=======
 				BytecodeInstruction ins = BytecodeInstructionPool.getInstance(classLoader).getInstruction(className,
 				                                                                                          methodName,
 				                                                                                          node);
->>>>>>> e14d5cbf
 				System.out.print(ins.toString() + ", ");
 			}
 			System.out.println();
@@ -855,14 +823,9 @@
 			System.out.print(" " + i + "(" + v.insns.size() + "): ");
 			for (Object n : v.insns) {
 				AbstractInsnNode node = (AbstractInsnNode) n;
-<<<<<<< HEAD
-				BytecodeInstruction ins = BytecodeInstructionPool
-						.getInstruction(className, methodName, node);
-=======
 				BytecodeInstruction ins = BytecodeInstructionPool.getInstance(classLoader).getInstruction(className,
 				                                                                                          methodName,
 				                                                                                          node);
->>>>>>> e14d5cbf
 				System.out.print(ins.toString() + ", ");
 			}
 			System.out.println();
@@ -994,12 +957,7 @@
 	 * 
 	 * @return a boolean.
 	 */
-<<<<<<< HEAD
 	// TODO comments and ISTATIC?
-=======
-	//TODO comments and ISTATIC?
-	@Override
->>>>>>> e14d5cbf
 	public boolean isMethodCallOfField() {
 		BytecodeInstruction srcInstruction = getSourceOfMethodInvocationInstruction();
 		if (srcInstruction == null)
@@ -1047,7 +1005,6 @@
 	 * BytecodeInstruction that loaded the reference of the array onto the
 	 * stack.
 	 * 
-<<<<<<< HEAD
 	 * This is done using getSourceOfStackMethod()
 	 * 
 	 * The reference is found on top of the stack minus two
@@ -1074,18 +1031,11 @@
 	 * involved. For example for method invocations on objects this can happen
 	 * when you first store the object in a local variable and then call a
 	 * method on that variable
-=======
-	 * Note that the method call could be called on an instruction even though
-	 * this method returns null. This can happen when aliasing is involved. If
-	 * you first store the object in a local variable and then call a method on
-	 * that variable this method will return null.
->>>>>>> e14d5cbf
 	 * 
 	 * see PairTestClass.sourceCallerTest() for an even worse example.
 	 * 
 	 * TODO: this could be done better by following the SourceValues even
 	 * further.
-<<<<<<< HEAD
 	 */
 	public BytecodeInstruction getSourceOfStackInstruction(int positionFromTop) {
 		if (frame == null)
@@ -1093,21 +1043,6 @@
 					"expect each BytecodeInstruction to have its CFGFrame set");
 
 		int stackPos = frame.getStackSize() - (1 + positionFromTop);
-=======
-	 * 
-	 * @return
-	 */
-	public BytecodeInstruction getSourceOfMethodInvocationInstruction() {
-		if (!isMethodCall())
-			return null;
-		if (frame == null)
-			throw new IllegalStateException(
-			        "expect each BytecodeInstruction to have its CFGFrame set");
-
-		// the object on which this method is called is on top of the stack
-		// minus the number of arguments the called method has
-		int stackPos = frame.getStackSize() - (1 + getCalledMethodsArgumentCount());
->>>>>>> e14d5cbf
 		SourceValue source = (SourceValue) frame.getStack(stackPos);
 		if (source.insns.size() != 1) {
 			// we don't know for sure, let's be conservative
@@ -1123,10 +1058,6 @@
 		throw new IllegalStateException("should be unreachable");
 	}
 
-<<<<<<< HEAD
-=======
-	@Override
->>>>>>> e14d5cbf
 	public boolean isFieldMethodCallDefinition() {
 		if (!isMethodCallOfField())
 			return false;
@@ -1134,12 +1065,8 @@
 		// know if
 		// this instruction calls a pure or impure method, so we just label it
 		// as both a Use and Definition for now
-<<<<<<< HEAD
 		if (!(DefUsePool.isKnownAsUse(this) || DefUsePool
 				.isKnownAsDefinition(this))) {
-=======
-		if (!(DefUsePool.isKnownAsUse(this) || DefUsePool.isKnownAsDefinition(this))) {
->>>>>>> e14d5cbf
 			return true;
 		}
 		// once the DefUsePool knows about this instruction we only return true
@@ -1148,10 +1075,6 @@
 		return DefUsePool.isKnownAsDefinition(this);
 	}
 
-<<<<<<< HEAD
-=======
-	@Override
->>>>>>> e14d5cbf
 	public boolean isFieldMethodCallUse() {
 		if (!isMethodCallOfField())
 			return false;
@@ -1159,12 +1082,8 @@
 		// know if
 		// this instruction calls a pure or impure method, so we just label it
 		// as both a Use and Definition for now
-<<<<<<< HEAD
 		if (!(DefUsePool.isKnownAsUse(this) || DefUsePool
 				.isKnownAsDefinition(this))) {
-=======
-		if (!(DefUsePool.isKnownAsUse(this) || DefUsePool.isKnownAsDefinition(this))) {
->>>>>>> e14d5cbf
 			return true;
 		}
 		// once the DefUsePool knows about this instruction we only return true
