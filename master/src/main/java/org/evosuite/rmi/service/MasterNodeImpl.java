--- conflicted
+++ resolved
@@ -66,7 +66,7 @@
 	}
 
 	@Override
-	public synchronized void evosuite_registerClientNode(String clientRmiIdentifier) throws RemoteException {
+	public void evosuite_registerClientNode(String clientRmiIdentifier) throws RemoteException {
 
 		/*
 		 * The client should first register its node, and then inform MasterNode
@@ -88,7 +88,7 @@
 	}
 
 	@Override
-	public synchronized void evosuite_informChangeOfStateInClient(String clientRmiIdentifier,
+	public void evosuite_informChangeOfStateInClient(String clientRmiIdentifier,
 	        ClientState state, ClientStateInformation information) throws RemoteException {
 		clientStates.put(clientRmiIdentifier, state);
 		// To be on the safe side
@@ -155,46 +155,37 @@
 	}
 
 	@Override
-<<<<<<< HEAD
-	public synchronized void evosuite_collectStatistics(String clientRmiIdentifier, Chromosome individual) {
-		SearchStatistics.getInstance().currentIndividual(clientRmiIdentifier, individual);
-=======
 	public void evosuite_collectStatistics(String clientRmiIdentifier, Chromosome individual) {
 		SearchStatistics.getInstance(clientRmiIdentifier).currentIndividual(individual);
->>>>>>> 97256f74
-	}
-
-	@Override
-	public synchronized void evosuite_collectStatistics(String clientRmiIdentifier, RuntimeVariable variable, Object value)
+	}
+
+	@Override
+	public void evosuite_collectStatistics(String clientRmiIdentifier, RuntimeVariable variable, Object value)
 	        throws RemoteException {
 		SearchStatistics.getInstance(clientRmiIdentifier).setOutputVariable(variable, value);
 	}
 
 	@Override
-	public synchronized void evosuite_collectTestGenerationResult(
+	public void evosuite_collectTestGenerationResult(
 			String clientRmiIdentifier, List<TestGenerationResult> results)
 			throws RemoteException {
 		SearchStatistics.getInstance(clientRmiIdentifier).addTestGenerationResult(results);
 	}
 
 	@Override
-	public synchronized void evosuite_flushStatisticsForClassChange(String clientRmiIdentifier)
+	public void evosuite_flushStatisticsForClassChange(String clientRmiIdentifier)
 			throws RemoteException {
 		SearchStatistics.getInstance(clientRmiIdentifier).writeStatisticsForAnalysis();
 	}
 
 	@Override
-	public synchronized void evosuite_updateProperty(String clientRmiIdentifier, String propertyName, Object value)
+	public void evosuite_updateProperty(String clientRmiIdentifier, String propertyName, Object value)
 			throws RemoteException, IllegalArgumentException, IllegalAccessException, NoSuchParameterException {
 		Properties.getInstance().setValue(propertyName, value);
 	}
 
     @Override
-<<<<<<< HEAD
-    public synchronized void evosuite_migrate(String clientRmiIdentifier, Set<? extends Chromosome> migrants)
-=======
     public void evosuite_migrate(String clientRmiIdentifier, Set<? extends Chromosome> migrants)
->>>>>>> 97256f74
             throws RemoteException {
         //implements ring topology
         try {
@@ -208,11 +199,7 @@
     }
 
     @Override
-<<<<<<< HEAD
-    public synchronized void evosuite_collectBestSolutions(String clientRmiIdentifier, Set<? extends Chromosome> solutions) {
-=======
     public void evosuite_collectBestSolutions(String clientRmiIdentifier, Set<? extends Chromosome> solutions) {
->>>>>>> 97256f74
         try {
             ClientNodeRemote node = (ClientNodeRemote) registry.lookup("ClientNode0");
             node.collectBestSolutions(solutions);
