--- conflicted
+++ resolved
@@ -225,13 +225,7 @@
 		Runtime.resetSingleton();
 		MethodCallReplacementCache.resetSingleton();
 
-<<<<<<< HEAD
-		Injector.reset();
-
 		DSEStatistics.clear();
-=======
-		DSEStats.clear();
->>>>>>> 835552e9
 
 		// keep the list of initialized classes (clear them when needed in
 		// the system test cases)
