/*
 * Copyright (C) 2010-2018 Gordon Fraser, Andrea Arcuri and EvoSuite
 * contributors
 *
 * This file is part of EvoSuite.
 *
 * EvoSuite is free software: you can redistribute it and/or modify it
 * under the terms of the GNU Lesser General Public License as published
 * by the Free Software Foundation, either version 3.0 of the License, or
 * (at your option) any later version.
 *
 * EvoSuite is distributed in the hope that it will be useful, but
 * WITHOUT ANY WARRANTY; without even the implied warranty of
 * MERCHANTABILITY or FITNESS FOR A PARTICULAR PURPOSE. See the GNU
 * Lesser Public License for more details.
 *
 * You should have received a copy of the GNU Lesser General Public
 * License along with EvoSuite. If not, see <http://www.gnu.org/licenses/>.
 */
package org.evosuite.utils.generic;

import java.io.*;
import java.lang.reflect.Array;
import java.lang.reflect.GenericArrayType;
import java.lang.reflect.Modifier;
import java.lang.reflect.ParameterizedType;
import java.lang.reflect.Type;
import java.lang.reflect.TypeVariable;
import java.lang.reflect.WildcardType;
import java.net.MalformedURLException;
import java.net.URL;
import java.net.URLClassLoader;
import java.rmi.RemoteException;
import java.util.*;
import java.util.stream.Stream;

import org.apache.commons.lang3.ClassUtils;
import org.apache.commons.lang3.reflect.TypeUtils;
import org.evosuite.Properties;
import org.evosuite.TestGenerationContext;
import org.evosuite.ga.ConstructionFailedException;
import org.evosuite.seeding.CastClassManager;
import org.evosuite.utils.LoggingUtils;
import org.evosuite.utils.ParameterizedTypeImpl;
import org.slf4j.Logger;
import org.slf4j.LoggerFactory;

import com.googlecode.gentyref.CaptureType;
import com.googlecode.gentyref.GenericTypeReflector;

public class GenericClass implements Serializable {

	private static final Logger logger = LoggerFactory.getLogger(GenericClass.class);

	private static List<String> primitiveClasses = Arrays.asList("char", "int", "short",
	                                                             "long", "boolean",
	                                                             "float", "double",
	                                                             "byte");

	private static final long serialVersionUID = -3307107227790458308L;

	/**
	 * Set of wrapper classes
	 */
	private static final Set<Class<?>> WRAPPER_TYPES = new LinkedHashSet<>(
			Arrays.asList(Boolean.class, Character.class, Byte.class, Short.class,
					Integer.class, Long.class, Float.class, Double.class,
					Void.class));

	protected static Type addTypeParameters(Class<?> clazz) {
		if (clazz.isArray()) {
			return GenericArrayTypeImpl.createArrayType(addTypeParameters(clazz.getComponentType()));
		} else if (isMissingTypeParameters(clazz)) {
			TypeVariable<?>[] vars = clazz.getTypeParameters();
			// Type[] arguments = new Type[vars.length];
			// Arrays.fill(arguments, UNBOUND_WILDCARD);
			Type owner = clazz.getDeclaringClass() == null ? null
			        : addTypeParameters(clazz.getDeclaringClass());
			return new ParameterizedTypeImpl(clazz, vars, owner);
		} else {
			return clazz;
		}
	}

	/**
	 * Returns the erasure of the given type.
	 */
	private static Class<?> erase(Type type) {
		if (type instanceof Class) {
			return (Class<?>) type;
		} else if (type instanceof ParameterizedType) {
			return (Class<?>) ((ParameterizedType) type).getRawType();
		} else if (type instanceof TypeVariable) {
			TypeVariable<?> tv = (TypeVariable<?>) type;
			if (tv.getBounds().length == 0)
				return Object.class;
			else
				return erase(tv.getBounds()[0]);
		} else if (type instanceof GenericArrayType) {
			GenericArrayType aType = (GenericArrayType) type;
			return GenericArrayTypeImpl.createArrayType(erase(aType.getGenericComponentType()));
		} else if (type instanceof CaptureType) {
			CaptureType captureType = (CaptureType) type;
			if (captureType.getUpperBounds().length == 0)
				return Object.class;
			else
				return erase(captureType.getUpperBounds()[0]);
		} else {
			// TODO at least support CaptureType here
			throw new RuntimeException("not supported: " + type.getClass());
		}
	}

	private static Class<?> getClass(String name) throws ClassNotFoundException {
		return getClass(name, TestGenerationContext.getInstance().getClassLoaderForSUT());
	}

	private static Class<?> getClass(String name, ClassLoader loader)
	        throws ClassNotFoundException {
		if (name.equals("void"))
			return void.class;
		else if (name.equals("int") || name.equals("I"))
			return int.class;
		else if (name.equals("short") || name.equals("S"))
			return short.class;
		else if (name.equals("long") || name.equals("J"))
			return long.class;
		else if (name.equals("float") || name.equals("F"))
			return float.class;
		else if (name.equals("double") || name.equals("D"))
			return double.class;
		else if (name.equals("boolean") || name.equals("Z"))
			return boolean.class;
		else if (name.equals("byte") || name.equals("B"))
			return byte.class;
		else if (name.equals("char") || name.equals("C"))
			return char.class;
		else if (name.startsWith("[")) {
			Class<?> componentType = getClass(name.substring(1, name.length()), loader);
			Object array = Array.newInstance(componentType, 0);
			return array.getClass();
		} else if (name.startsWith("L") && name.endsWith(";")) {
			return getClass(name.substring(1, name.length() - 1), loader);
		} else if (name.endsWith(";")) {
			return getClass(name.substring(0, name.length() - 1), loader);
		} else if (name.endsWith(".class")) {
			return getClass(name.replace(".class", ""), loader);
		} else
			return loader.loadClass(name);
	}

	/**
	 * Tells whether the type {@code rhsType} (on the right-hand side of an assignment) can be
	 * assigned to the type {@code lhsType} (on the left-hand side of an assignment).
	 *
	 * @param lhsType the type on the left-hand side (target type)
	 * @param rhsType the type on the right-hand side (subject type to be assigned to target type)
	 *            a {@link java.lang.reflect.Type} object.
	 * @return {@code true} if {@code rhsType} is assignable to {@code lhsType}
	 */
	public static boolean isAssignable(Type lhsType, Type rhsType) {
		if (rhsType == null || lhsType == null)
			return false;

		try {
			return TypeUtils.isAssignable(rhsType, lhsType);
		} catch (Throwable e) {
			logger.debug("Found unassignable type: " + e);
			return false;
		}
	}

	public static boolean isMissingTypeParameters(Type type) {
		if (type instanceof Class) {
			for (Class<?> clazz = (Class<?>) type; clazz != null; clazz = clazz.getEnclosingClass()) {
				if (clazz.getTypeParameters().length != 0)
					return true;
			}
			return false;
		} else if (type instanceof ParameterizedType) {
			return false;
		} else if(type instanceof GenericArrayType) {
			return false;
		} else if(type instanceof TypeVariable) {
			return false;
		} else if(type instanceof WildcardType) {
			return false;
		} else {
			throw new AssertionError("Unexpected type " + type.getClass());
		}
	}

	/**
	 * Tells whether {@code subclass} extends or implements the given {@code superclass}.
	 *
	 * @param superclass the superclass
	 * @param subclass the subclass
	 * @return {@code true} if {@code subclass} is a subclass of {@code superclass}
	 */
	public static boolean isSubclass(Type superclass, Type subclass) {
		List<Class<?>> superclasses = ClassUtils.getAllSuperclasses((Class<?>) subclass);
		List<Class<?>> interfaces = ClassUtils.getAllInterfaces((Class<?>) subclass);
		return superclasses.contains(superclass) || interfaces.contains(superclass);
	}

	transient Class<?> rawClass = null;

	transient Type type = null;

	/**
	 * Generate a generic class by setting all generic parameters to their
	 * parameter types
	 * 
	 * @param clazz
	 *            a {@link java.lang.Class} object.
	 */
	public GenericClass(Class<?> clazz) {
		this.type = addTypeParameters(clazz); //GenericTypeReflector.addWildcardParameters(clazz);
		this.rawClass = clazz;
	}

	public GenericClass(GenericClass copy) {
		this.type = copy.type;
		this.rawClass = copy.rawClass;
	}

	/**
	 * Generate a generic class by from a type
	 * 
	 * @param type
	 *            a {@link java.lang.reflect.Type} object.
	 */
	public GenericClass(Type type) {
		if (type instanceof Class<?>) {
			this.type = addTypeParameters((Class<?>) type); //GenericTypeReflector.addWildcardParameters((Class<?>) type);
			this.rawClass = (Class<?>) type;
		} else {
			if (!handleGenericArraySpecialCase(type)) {
				this.type = type;
				try {
					this.rawClass = erase(type);
				} catch (RuntimeException e) {
					// If there is an unresolved capture type in here
					// we delete it and replace with a wildcard
					this.rawClass = Object.class;
				}
			}
		}
	}

	/**
	 * Generate a GenericClass with this exact generic type and raw class
	 * 
	 * @param type
	 * @param clazz
	 */
	public GenericClass(Type type, Class<?> clazz) {
		this.type = type;
		this.rawClass = clazz;
		handleGenericArraySpecialCase(type);
	}

	/**
	 * Determine if there exists an instantiation of the type variables such
	 * that the class matches otherType
	 * 
	 * @param otherType
	 *            is the class we want to generate
	 * @return
	 */
	public boolean canBeInstantiatedTo(GenericClass otherType) {

		if (isPrimitive() && otherType.isWrapperType())
			return false;

		if (isAssignableTo(otherType))
			return true;

		if (!isTypeVariable() && !otherType.isTypeVariable()) {
			try {
				if (otherType.isGenericSuperTypeOf(this))
					return true;
			} catch (RuntimeException e) {
				// FIXME: GentyRef sometimes throws:
				// java.lang.RuntimeException: not implemented: class sun.reflect.generics.reflectiveObjects.TypeVariableImpl
				// While I have no idea why, it should be safe to proceed if we can ignore this type
				return false;
			}

		}

		Class<?> otherRawClass = otherType.getRawClass();
		if (otherRawClass.isAssignableFrom(rawClass)) {
			//logger.debug("Raw classes are assignable: " + otherType + ", have: "
			//        + toString());
			Map<TypeVariable<?>, Type> typeMap = otherType.getTypeVariableMap();
			if (otherType.isParameterizedType()) {
				typeMap.putAll(TypeUtils.determineTypeArguments(rawClass,
				                                                (ParameterizedType) otherType.getType()));
			}
			//logger.debug(typeMap.toString());
			try {
				GenericClass instantiation = getGenericInstantiation(typeMap);
				if (equals(instantiation)) {
					//logger.debug("Instantiation is equal to original, so I think we can't assign: "
					//        + instantiation);
					return !hasWildcardOrTypeVariables();
				}
				//logger.debug("Checking instantiation: " + instantiation);
				return instantiation.canBeInstantiatedTo(otherType);
			} catch (ConstructionFailedException e) {
				logger.debug("Failed to instantiate " + toString());
				return false;
			}
		}

		return false;
	}

	/**
	 * <p>
	 * changeClassLoader
	 * </p>
	 * 
	 * @param loader
	 *            a {@link java.lang.ClassLoader} object.
	 */
	public void changeClassLoader(ClassLoader loader) {
		try {
			if (rawClass != null)
				rawClass = getClass(rawClass.getName(), loader);
			if (type instanceof ParameterizedType) {
				ParameterizedType pt = (ParameterizedType) type;
				// GenericClass rawType = new GenericClass(pt.getRawType());
				// rawType.changeClassLoader(loader);
				GenericClass ownerType = null;
				if (pt.getOwnerType() != null) {
					ownerType = new GenericClass(pt.getOwnerType());
					// ownerType.type = pt.getOwnerType();
					ownerType.changeClassLoader(loader);
				}
				List<GenericClass> parameterClasses = new ArrayList<>();
				for (Type parameterType : pt.getActualTypeArguments()) {
					GenericClass parameter = new GenericClass(parameterType);
					// parameter.type = parameterType;
					parameter.changeClassLoader(loader);
					parameterClasses.add(parameter);
				}
				Type[] parameterTypes = new Type[parameterClasses.size()];
				for (int i = 0; i < parameterClasses.size(); i++)
					parameterTypes[i] = parameterClasses.get(i).getType();
				this.type = new ParameterizedTypeImpl(rawClass, parameterTypes,
				        ownerType != null ? ownerType.getType() : null);
			} else if (type instanceof GenericArrayType) {
				GenericClass componentClass = getComponentClass();
				componentClass.changeClassLoader(loader);
				this.type = GenericArrayTypeImpl.createArrayType(componentClass.getType());
			} else if (type instanceof WildcardType) {
				Type[] oldUpperBounds = ((WildcardType) type).getUpperBounds();
				Type[] oldLowerBounds = ((WildcardType) type).getLowerBounds();
				Type[] upperBounds = new Type[oldUpperBounds.length];
				Type[] lowerBounds = new Type[oldLowerBounds.length];

				for (int i = 0; i < oldUpperBounds.length; i++) {
					GenericClass bound = new GenericClass(oldUpperBounds[i]);
					// bound.type = oldUpperBounds[i];
					bound.changeClassLoader(loader);
					upperBounds[i] = bound.getType();
				}
				for (int i = 0; i < oldLowerBounds.length; i++) {
					GenericClass bound = new GenericClass(oldLowerBounds[i]);
					// bound.type = oldLowerBounds[i];
					bound.changeClassLoader(loader);
					lowerBounds[i] = bound.getType();
				}
				this.type = new WildcardTypeImpl(upperBounds, lowerBounds);
			} else if (type instanceof TypeVariable<?>) {
				for (TypeVariable<?> newVar : rawClass.getTypeParameters()) {
					if (newVar.getName().equals(((TypeVariable<?>) type).getName())) {
						this.type = newVar;
						break;
					}
				}
			} else {
				this.type = addTypeParameters(rawClass); //GenericTypeReflector.addWildcardParameters(raw_class);
			}
		} catch (ClassNotFoundException e) {
			logger.warn("Class not found: " + rawClass + " - keeping old class loader ",
			            e);
		} catch (SecurityException e) {
			logger.warn("Class not found: " + rawClass + " - keeping old class loader ",
			            e);
		}
	}

	/* (non-Javadoc)
	 * @see java.lang.Object#equals(java.lang.Object)
	 */
	@Override
	public boolean equals(Object obj) {
		if (this == obj)
			return true;
		if (obj == null)
			return false;
		if (getClass() != obj.getClass())
			return false;
		GenericClass other = (GenericClass) obj;
		//return type.equals(other.type);
		return getTypeName().equals(other.getTypeName());
		/*
		if (raw_class == null) {
			if (other.raw_class != null)
				return false;
		} else if (!raw_class.equals(other.raw_class))
			return false;
			*/
		/*
		if (type == null) {
		    if (other.type != null)
			    return false;
		} else if (!type.equals(other.type))
		    return false;
		    */
		// return true;
	}

	public Class<?> getBoxedType() {
		if (isPrimitive()) {
			if (rawClass.equals(int.class))
				return Integer.class;
			else if (rawClass.equals(byte.class))
				return Byte.class;
			else if (rawClass.equals(short.class))
				return Short.class;
			else if (rawClass.equals(long.class))
				return Long.class;
			else if (rawClass.equals(float.class))
				return Float.class;
			else if (rawClass.equals(double.class))
				return Double.class;
			else if (rawClass.equals(char.class))
				return Character.class;
			else if (rawClass.equals(boolean.class))
				return Boolean.class;
			else if (rawClass.equals(void.class))
				return Void.class;
			else
				throw new RuntimeException("Unknown unboxed type: " + rawClass);
		}
		return rawClass;
	}

	/**
	 * <p>
	 * getClassName
	 * </p>
	 * 
	 * @return a {@link java.lang.String} object.
	 */
	public String getClassName() {
		return rawClass.getName();
	}

	public GenericClass getComponentClass() {
		if (type instanceof GenericArrayType) {
			GenericArrayType arrayType = (GenericArrayType) type;
			Type componentType = arrayType.getGenericComponentType();
			Class<?> rawComponentType = rawClass.getComponentType();
			return new GenericClass(componentType, rawComponentType);
		} else {
			return new GenericClass(rawClass.getComponentType());
		}
	}

	/**
	 * <p>
	 * getComponentName
	 * </p>
	 * 
	 * @return a {@link java.lang.String} object.
	 */
	public String getComponentName() {
		return rawClass.getComponentType().getSimpleName();
	}

	/**
	 * <p>
	 * getComponentType
	 * </p>
	 * 
	 * @return a {@link java.lang.reflect.Type} object.
	 */
	public Type getComponentType() {
		return GenericTypeReflector.getArrayComponentType(type);
	}

	public Collection<GenericClass> getGenericBounds() {
<<<<<<< HEAD
		Set<GenericClass> bounds = new LinkedHashSet<GenericClass>();
=======
		Set<GenericClass> bounds = new LinkedHashSet<>();
>>>>>>> b1fcbaf1

		if (isRawClass() || !hasWildcardOrTypeVariables()) {
			return bounds;
		}

		if (isWildcardType()) {
			getGenericWildcardBounds(bounds);
		} else if (isArray()) {
			bounds.addAll(getComponentClass().getGenericBounds());
		} else if (isTypeVariable()) {
			getGenericTypeVarBounds(bounds);
		} else if (isParameterizedType()) {
			getGenericParameterizedTypeBounds(bounds);
		}
		return bounds;
	}

	private void getGenericWildcardBounds(Collection<GenericClass> bounds) {
		for(Type t : ((WildcardType)type).getUpperBounds()) {
			bounds.add(new GenericClass(t));
		}
		for(Type t : ((WildcardType)type).getLowerBounds()) {
			bounds.add(new GenericClass(t));
		}
	}

	private void getGenericTypeVarBounds(Collection<GenericClass> bounds) {
		for(Type t : ((TypeVariable<?>)type).getBounds()) {
			bounds.add(new GenericClass(t));
		}
	}

	private void getGenericParameterizedTypeBounds(Collection<GenericClass> bounds) {
		for(TypeVariable<?> typeVar : getTypeVariables()) {
			for(Type t : typeVar.getBounds()) {
				bounds.add(new GenericClass(t));
			}
		}
	}

	/**
	 * Instantiate all type variables randomly, but adhering to type boundaries
	 * 
	 * @return
	 * @throws ConstructionFailedException
	 */
	public GenericClass getGenericInstantiation() throws ConstructionFailedException {
		return getGenericInstantiation(new HashMap<>());
	}

	/**
	 * Instantiate type variables using map, and anything not contained in the
	 * map randomly
	 * 
	 * @param typeMap
	 * @return
	 * @throws ConstructionFailedException
	 */
	public GenericClass getGenericInstantiation(Map<TypeVariable<?>, Type> typeMap)
	        throws ConstructionFailedException {
		return getGenericInstantiation(typeMap, 0);
	}

	private GenericClass getGenericInstantiation(Map<TypeVariable<?>, Type> typeMap,
	        int recursionLevel) throws ConstructionFailedException {

		logger.debug("Instantiation " + toString() + " with type map " + typeMap);
		// If there are no type variables, create copy
		if (isRawClass() || !hasWildcardOrTypeVariables() || recursionLevel > Properties.MAX_GENERIC_DEPTH) {
			logger.debug("Nothing to replace: " + toString() + ", " + isRawClass() + ", "
			        + hasWildcardOrTypeVariables());
			return new GenericClass(this);
		}

		if (isWildcardType()) {
			logger.debug("Is wildcard type.");
			return getGenericWildcardInstantiation(typeMap, recursionLevel);
		} else if (isArray()) {
			return getGenericArrayInstantiation(typeMap, recursionLevel);
		} else if (isTypeVariable()) {
			logger.debug("Is type variable ");
			return getGenericTypeVariableInstantiation(typeMap, recursionLevel);
		} else if (isParameterizedType()) {
			logger.debug("Is parameterized type");
			return getGenericParameterizedTypeInstantiation(typeMap, recursionLevel);
		}
		// TODO

		return null;
	}

	/**
	 * Instantiate generic component type
	 * 
	 * @param typeMap
	 * @throws ConstructionFailedException
	 *             evel
	 * @return
	 */
	private GenericClass getGenericArrayInstantiation(Map<TypeVariable<?>, Type> typeMap,
	        int recursionLevel) throws ConstructionFailedException {
		GenericClass componentClass = getComponentClass().getGenericInstantiation();
		return getWithComponentClass(componentClass);
	}

	/**
	 * Instantiate type variable
	 * 
	 * @param typeMap
	 * @param recursionLevel
	 * @return
	 * @throws ConstructionFailedException
	 */
	private GenericClass getGenericTypeVariableInstantiation(
	        Map<TypeVariable<?>, Type> typeMap, int recursionLevel)
	        throws ConstructionFailedException {
		if (typeMap.containsKey(type)) {
			logger.debug("Type contains {}: {}", toString(), typeMap);
			if(typeMap.get(type) == type) {
				// FIXXME: How does this happen?
				throw new ConstructionFailedException("Type points to itself");
			}
			//TODO: If typeMap.get(type) is a wildcard we need to keep the bounds of the
			//      type variable in mind anyway, so this needs to be rewritten/fixed.
			GenericClass selectedClass = new GenericClass(typeMap.get(type)).getGenericInstantiation(typeMap,
					recursionLevel + 1);
			if (!selectedClass.satisfiesBoundaries((TypeVariable<?>) type)) {
				logger.debug("Cannot be instantiated to: {}", selectedClass);
			} else {
				logger.debug("Can be instantiated to: {}", selectedClass);
				return selectedClass;
			}
		}
		logger.debug("Type map does not contain {}: {}", toString(), typeMap);

		GenericClass selectedClass = CastClassManager.getInstance().selectCastClass((TypeVariable<?>) type,
				recursionLevel < Properties.MAX_GENERIC_DEPTH,
				typeMap);

		if (selectedClass == null) {
			throw new ConstructionFailedException("Unable to instantiate "
					+ toString());
		}
		logger.debug("Getting instantiation of type variable {}: {}", toString(), selectedClass);
		Map<TypeVariable<?>, Type> extendedMap = new HashMap<>(
				typeMap);
		extendedMap.putAll(getTypeVariableMap());
		for (Type bound : ((TypeVariable<?>) type).getBounds()) {
			logger.debug("Current bound of variable {}: {}", type, bound);
			GenericClass boundClass = new GenericClass(bound);
			extendedMap.putAll(boundClass.getTypeVariableMap());
			if(boundClass.isParameterizedType()) {
				Class<?> boundRawClass = boundClass.getRawClass();
				if(boundRawClass.isAssignableFrom(selectedClass.getRawClass())) {
					Map<TypeVariable<?>, Type> xmap = TypeUtils.determineTypeArguments(selectedClass.getRawClass(), (ParameterizedType) boundClass.getType());
					extendedMap.putAll(xmap);
				}
			}
		}

		logger.debug("Updated type variable map to {}", extendedMap);

		GenericClass instantiation = selectedClass.getGenericInstantiation(extendedMap,
				recursionLevel + 1);
		typeMap.put((TypeVariable<?>) type, instantiation.getType());
		return instantiation;

	}

	/**
	 * Instantiate wildcard type
	 * 
	 * @param typeMap
	 * @param recursionLevel
	 * @return
	 * @throws ConstructionFailedException
	 */
	private GenericClass getGenericWildcardInstantiation(
	        Map<TypeVariable<?>, Type> typeMap, int recursionLevel)
	        throws ConstructionFailedException {
		GenericClass selectedClass = CastClassManager.getInstance().selectCastClass((WildcardType) type,
		                                                                            recursionLevel < Properties.MAX_GENERIC_DEPTH,
		                                                                            typeMap);
		return selectedClass.getGenericInstantiation(typeMap, recursionLevel + 1);
	}

	public List<GenericClass> getInterfaces() {
		List<GenericClass> ret = new ArrayList<>();
		for(Class<?> intf : rawClass.getInterfaces()) {
			ret.add(new GenericClass(intf));
		}
		return ret;
	}

	/**
	 * Instantiate all type parameters of a parameterized type
	 * 
	 * @param typeMap
	 * @param recursionLevel
	 * @return
	 * @throws ConstructionFailedException
	 */
	private GenericClass getGenericParameterizedTypeInstantiation(
	        Map<TypeVariable<?>, Type> typeMap, int recursionLevel)
	        throws ConstructionFailedException {

		// FIXME: This negatively affects coverage. Why was it added?
		//
		//		if(isClass() && !hasTypeVariables()) {
		//			return this;
		//		}

		List<TypeVariable<?>> typeParameters = getTypeVariables();

		Type[] parameterTypes = new Type[typeParameters.size()];
		Type ownerType = null;

		int numParam = 0;

		for (GenericClass parameterClass : getParameterClasses()) {
			logger.debug("Current parameter to instantiate: {}",  parameterClass);
			/*
			 * If the parameter is a parameterized type variable such as T extends Map<String, K extends Number>
			 * then the boundaries of the parameters of the type variable need to be respected
			 */
			if (!parameterClass.hasWildcardOrTypeVariables()) {
				logger.debug("Parameter has no wildcard or type variable");
				parameterTypes[numParam++] = parameterClass.getType();
			} else {
				logger.debug("Current parameter has type variables: " + parameterClass);

				Map<TypeVariable<?>, Type> extendedMap = new HashMap<>(
						typeMap);
				extendedMap.putAll(parameterClass.getTypeVariableMap());
				if(!extendedMap.containsKey(typeParameters.get(numParam)) && !parameterClass.isTypeVariable())
					extendedMap.put(typeParameters.get(numParam), parameterClass.getType());
				logger.debug("New type map: " + extendedMap);

				if (parameterClass.isWildcardType()) {
					logger.debug("Is wildcard type, here we should value the wildcard boundaries");
					logger.debug("Wildcard boundaries: "+parameterClass.getGenericBounds());
					logger.debug("Boundaries of underlying var: "+Arrays.asList(typeParameters.get(numParam).getBounds()));
					GenericClass parameterInstance = parameterClass.getGenericWildcardInstantiation(extendedMap, recursionLevel + 1);
					//GenericClass parameterTypeClass = new GenericClass(typeParameters.get(numParam));
//					if(!parameterTypeClass.isAssignableFrom(parameterInstance)) {
					if(!parameterInstance.satisfiesBoundaries(typeParameters.get(numParam))) {
						throw new ConstructionFailedException("Invalid generic instance");
					}
					//GenericClass parameterInstance = new GenericClass(
					//        typeParameters.get(numParam)).getGenericInstantiation(extendedMap,
					//                                                              recursionLevel + 1);
					parameterTypes[numParam++] = parameterInstance.getType();
				} else {
					logger.debug("Is not wildcard but type variable? "
					        + parameterClass.isTypeVariable());

					GenericClass parameterInstance = parameterClass.getGenericInstantiation(extendedMap,
					                                                                        recursionLevel + 1);
					parameterTypes[numParam++] = parameterInstance.getType();
				}
			}
		}

		if (hasOwnerType()) {
			GenericClass ownerClass = getOwnerType().getGenericInstantiation(typeMap,
			                                                                 recursionLevel);
			ownerType = ownerClass.getType();
		}

		return new GenericClass(new ParameterizedTypeImpl(rawClass, parameterTypes,
		        ownerType));
	}

	/**
	 * Retrieve number of generic type parameters
	 * 
	 * @return
	 */
	public int getNumParameters() {
		if (type instanceof ParameterizedType) {
			return Arrays.asList(((ParameterizedType) type).getActualTypeArguments()).size();
		}
		return 0;
	}

	/**
	 * Retrieve the generic owner
	 * 
	 * @return
	 */
	public GenericClass getOwnerType() {
		return new GenericClass(((ParameterizedType) type).getOwnerType());
	}

	/**
	 * Retrieve list of actual parameters
	 * 
	 * @return
	 */
	public List<Type> getParameterTypes() {
		if (type instanceof ParameterizedType) {
			return Arrays.asList(((ParameterizedType) type).getActualTypeArguments());
		}
		return new ArrayList<>();
	}

	/**
	 * Retrieve list of parameter classes
	 * 
	 * @return
	 */
	public List<GenericClass> getParameterClasses() {
		if (type instanceof ParameterizedType) {
			List<GenericClass> parameters = new ArrayList<>();
			for (Type parameterType : ((ParameterizedType) type).getActualTypeArguments()) {
				parameters.add(new GenericClass(parameterType));
			}
			return parameters;
		}
		return new ArrayList<>();
	}

	/**
	 * <p>
	 * getRawClass
	 * </p>
	 * 
	 * @return a {@link java.lang.Class} object.
	 */
	public Class<?> getRawClass() {
		return rawClass;
	}

	/**
	 * <p>
	 * getComponentClass
	 * </p>
	 * 
	 * @return a {@link java.lang.reflect.Type} object.
	 */
	public Type getRawComponentClass() {
		return GenericTypeReflector.erase(rawClass.getComponentType());
	}

	public GenericClass getRawGenericClass() {
		return new GenericClass(rawClass);
	}

	/**
	 * <p>
	 * getSimpleName
	 * </p>
	 * 
	 * @return a {@link java.lang.String} object.
	 */
	public String getSimpleName() {
		// return raw_class.getSimpleName();
		String name = ClassUtils.getShortClassName(rawClass).replace(";", "[]");
		if (!isPrimitive() && primitiveClasses.contains(name))
			return rawClass.getSimpleName().replace(";", "[]");

		return name;
	}

	public GenericClass getSuperClass() {
		return new GenericClass(
		        GenericTypeReflector.getExactSuperType(type, rawClass.getSuperclass()));
	}

	/**
	 * <p>
	 * Getter for the field <code>type</code>.
	 * </p>
	 * 
	 * @return a {@link java.lang.reflect.Type} object.
	 */
	public Type getType() {
		return type;
	}

	/**
	 * <p>
	 * getTypeName
	 * </p>
	 * 
	 * @return a {@link java.lang.String} object.
	 */
	public String getTypeName() {
		return GenericTypeReflector.getTypeName(type);
	}

	private Map<TypeVariable<?>, Type> typeVariableMap = null;

	public Map<TypeVariable<?>, Type> getTypeVariableMap() {
		if(typeVariableMap != null)
			return typeVariableMap;
		//logger.debug("Getting type variable map for " + type);
		List<TypeVariable<?>> typeVariables = getTypeVariables();
		List<Type> types = getParameterTypes();
		Map<TypeVariable<?>, Type> typeMap = new LinkedHashMap<>();
		try {
			if (rawClass.getSuperclass() != null
			        && !rawClass.isAnonymousClass()
			        && !rawClass.getSuperclass().isAnonymousClass()
			        && !(hasOwnerType() && getOwnerType().getRawClass().isAnonymousClass())) {
				GenericClass superClass = getSuperClass();
				//logger.debug("Superclass of " + type + ": " + superClass);
				Map<TypeVariable<?>, Type> superMap = superClass.getTypeVariableMap();
				//logger.debug("Super map after " + superClass + ": " + superMap);
				typeMap.putAll(superMap);
			}
			for(Class<?> interFace : rawClass.getInterfaces()) {
				GenericClass interFaceClass = new GenericClass(interFace);
				//logger.debug("Interface of " + type + ": " + interFaceClass);
				Map<TypeVariable<?>, Type> superMap = interFaceClass.getTypeVariableMap();
				//logger.debug("Super map after " + superClass + ": " + superMap);
				typeMap.putAll(superMap);
			}
			if(isTypeVariable()) {
				for(Type boundType : ((TypeVariable<?>)type).getBounds()) {
					GenericClass boundClass = new GenericClass(boundType);
					typeMap.putAll(boundClass.getTypeVariableMap());
				}
			}

		} catch (Exception e) {
			logger.debug("Exception while getting type map: " + e);
		}
		for (int i = 0; i < typeVariables.size(); i++) {
			if (types.get(i) != typeVariables.get(i)) {
				typeMap.put(typeVariables.get(i), types.get(i));
			}
		}

		//logger.debug("Type map: " + typeMap);
		typeVariableMap = typeMap;
		return typeMap;
	}

	/**
	 * Return a list of type variables of this type, or an empty list if this is
	 * not a parameterized type
	 * 
	 * @return
	 */
	public List<TypeVariable<?>> getTypeVariables() {
		List<TypeVariable<?>> typeVariables = new ArrayList<>();
		if (type instanceof ParameterizedType) {
			//logger.debug("Type variables of "+rawClass+": ");
			//for(TypeVariable<?> var : rawClass.getTypeParameters()) {
			//	logger.debug("Var "+var+" of "+var.getGenericDeclaration());
			//}
			typeVariables.addAll(Arrays.asList(rawClass.getTypeParameters()));
		}
		return typeVariables;
	}

	public Class<?> getUnboxedType() {
		if (isWrapperType()) {
			if (rawClass.equals(Integer.class))
				return int.class;
			else if (rawClass.equals(Byte.class))
				return byte.class;
			else if (rawClass.equals(Short.class))
				return short.class;
			else if (rawClass.equals(Long.class))
				return long.class;
			else if (rawClass.equals(Float.class))
				return float.class;
			else if (rawClass.equals(Double.class))
				return double.class;
			else if (rawClass.equals(Character.class))
				return char.class;
			else if (rawClass.equals(Boolean.class))
				return boolean.class;
			else if (rawClass.equals(Void.class))
				return void.class;
			else
				throw new RuntimeException("Unknown boxed type: " + rawClass);
		}
		return rawClass;
	}

	public GenericClass getWithComponentClass(GenericClass componentClass) {
		if (type instanceof GenericArrayType) {
			return new GenericClass(
			        GenericArrayTypeImpl.createArrayType(componentClass.getType()),
			        rawClass);
		} else {
			return new GenericClass(type, rawClass);
		}
	}

	public GenericClass getWithGenericParameterTypes(List<GenericClass> parameters) {
		Type[] typeArray = new Type[parameters.size()];
		for (int i = 0; i < parameters.size(); i++) {
			typeArray[i] = parameters.get(i).getType();
		}
		Type ownerType = null;
		if (type instanceof ParameterizedType) {
			ownerType = ((ParameterizedType) type).getOwnerType();
		}

		return new GenericClass(new ParameterizedTypeImpl(rawClass, typeArray, ownerType));
	}

	public GenericClass getWithOwnerType(GenericClass ownerClass) {
		if (type instanceof ParameterizedType) {
			ParameterizedType currentType = (ParameterizedType) type;
			return new GenericClass(new ParameterizedTypeImpl(rawClass,
			        currentType.getActualTypeArguments(), ownerClass.getType()));
		}

		return new GenericClass(type);
	}

	/**
	 * If this is a LinkedList<?> and the super class is a List<Integer> then
	 * this returns a LinkedList<Integer>
	 * 
	 * @param superClass
	 * @return
	 * @throws ConstructionFailedException
	 */
	public GenericClass getWithParametersFromSuperclass(GenericClass superClass)
	        throws ConstructionFailedException {
		GenericClass exactClass = new GenericClass(type);
		if (!(type instanceof ParameterizedType)) {
			exactClass.type = type;
			return exactClass;
		}
		ParameterizedType pType = (ParameterizedType) type;

		if (superClass.isParameterizedType()) {
			Map<TypeVariable<?>, Type> typeMap = TypeUtils.determineTypeArguments(rawClass,
			                                                                      (ParameterizedType) superClass.getType());
			return getGenericInstantiation(typeMap);
		}

		Class<?> targetClass = superClass.getRawClass();
		Class<?> currentClass = rawClass;
		Type[] parameterTypes = new Type[superClass.getNumParameters()];
		superClass.getParameterTypes().toArray(parameterTypes);

		if (targetClass.equals(currentClass)) {
			logger.info("Raw classes match, setting parameters to: "
			        + superClass.getParameterTypes());
			exactClass.type = new ParameterizedTypeImpl(currentClass, parameterTypes,
			        pType.getOwnerType());
		} else {
			Type ownerType = pType.getOwnerType();
			Map<TypeVariable<?>, Type> superTypeMap = superClass.getTypeVariableMap();
			Type[] origArguments = pType.getActualTypeArguments();
			Type[] arguments = new Type[origArguments.length];
			// For some reason, doing this would lead to arguments being
			// of component type TypeVariable, which would lead to
			// ArrayStoreException if we try to assign a WildcardType
			//Type[] arguments = Arrays.copyOf(origArguments, origArguments.length);
			for(int i = 0; i < origArguments.length; i++)
				arguments[i] = origArguments[i];
			List<TypeVariable<?>> variables = getTypeVariables();
			for (int i = 0; i < arguments.length; i++) {
				TypeVariable<?> var = variables.get(i);
				if (superTypeMap.containsKey(var)) {
					arguments[i] = superTypeMap.get(var);
					logger.info("Setting type variable " + var + " to "
					        + superTypeMap.get(var));
				} else if (arguments[i] instanceof WildcardType
				        && i < parameterTypes.length) {
					logger.info("Replacing wildcard with " + parameterTypes[i]);
					logger.info("Lower Bounds: "
					        + Arrays.asList(TypeUtils.getImplicitLowerBounds((WildcardType) arguments[i])));
					logger.info("Upper Bounds: "
					        + Arrays.asList(TypeUtils.getImplicitUpperBounds((WildcardType) arguments[i])));
					logger.info("Type variable: " + variables.get(i));
					if (!TypeUtils.isAssignable(parameterTypes[i], arguments[i])) {
						logger.info("Not assignable to bounds!");
						return null;
					} else {
						boolean assignable = false;
						for (Type bound : variables.get(i).getBounds()) {
							if (TypeUtils.isAssignable(parameterTypes[i], bound)) {
								assignable = true;
								break;
							}
						}
						if (!assignable) {
							logger.info("Not assignable to type variable!");
							return null;
						}
					}
					arguments[i] = parameterTypes[i];
				}
			}
			GenericClass ownerClass = new GenericClass(ownerType).getWithParametersFromSuperclass(superClass);
			if (ownerClass == null)
				return null;
			exactClass.type = new ParameterizedTypeImpl(currentClass, arguments,
			        ownerClass.getType());
		}

		return exactClass;
	}

	public GenericClass getWithParameterTypes(List<Type> parameters) {
		Type[] typeArray = new Type[parameters.size()];
		for (int i = 0; i < parameters.size(); i++) {
			typeArray[i] = parameters.get(i);
		}
		Type ownerType = null;
		if (type instanceof ParameterizedType) {
			ownerType = ((ParameterizedType) type).getOwnerType();
		}
		return new GenericClass(new ParameterizedTypeImpl(rawClass, typeArray, ownerType));
	}

	public GenericClass getWithParameterTypes(Type[] parameters) {
		Type ownerType = null;
		if (type instanceof ParameterizedType) {
			ownerType = ((ParameterizedType) type).getOwnerType();
		}
		return new GenericClass(
		        new ParameterizedTypeImpl(rawClass, parameters, ownerType));
	}

	public GenericClass getWithWildcardTypes() {
		Type ownerType = GenericTypeReflector.addWildcardParameters(rawClass);
		return new GenericClass(ownerType);
	}

	private boolean handleGenericArraySpecialCase(Type type) {
		if (type instanceof GenericArrayType) {
			// There is some weird problem with generic methods and the component type can be null
			Type componentType = ((GenericArrayType) type).getGenericComponentType();
			if (componentType == null) {
				this.rawClass = Object[].class;
				this.type = this.rawClass;
				return true;
			}
		}

		return false;
	}

	/**
	 * Determine if this class is a subclass of superType
	 * 
	 * @param superType
	 * @return
	 */
	public boolean hasGenericSuperType(GenericClass superType) {
		return GenericTypeReflector.isSuperType(superType.getType(), type);
	}

	/**
	 * Determine if this class is a subclass of superType
	 * 
	 * @param superType
	 * @return
	 */
	public boolean hasGenericSuperType(Type superType) {
		return GenericTypeReflector.isSuperType(superType, type);
	}

	/* (non-Javadoc)
	 * @see java.lang.Object#hashCode()
	 */
	@Override
	public int hashCode() {
		final int prime = 31;
		int result = 1;
		result = prime * result + getTypeName().hashCode();
		//result = prime * result + ((raw_class == null) ? 0 : raw_class.hashCode());
		//result = prime * result + ((type == null) ? 0 : type.hashCode());
		return result;
	}

	public boolean hasOwnerType() {
		if (type instanceof ParameterizedType)
			return ((ParameterizedType) type).getOwnerType() != null;
		else
			return false;
	}

	public boolean hasTypeVariables() {
		if (isParameterizedType()) {
			return hasTypeVariables((ParameterizedType) type);
		}

		return isTypeVariable();
	}

	private boolean hasTypeVariables(ParameterizedType parameterType) {
		for (Type t : parameterType.getActualTypeArguments()) {
			if (t instanceof TypeVariable)
				return true;
			else if (t instanceof ParameterizedType) {
				if (hasTypeVariables((ParameterizedType) t))
					return true;
			}
		}

		return false;
	}

	public boolean hasWildcardOrTypeVariables() {
		if (isTypeVariable() || isWildcardType())
			return true;

		if (hasWildcardTypes())
			return true;

		if (hasTypeVariables())
			return true;

		if (hasOwnerType()) {
			if (getOwnerType().hasWildcardOrTypeVariables())
				return true;
		}

		return type instanceof GenericArrayType && getComponentClass().hasWildcardOrTypeVariables();
	}

	private boolean hasWildcardType(ParameterizedType parameterType) {
		for (Type t : parameterType.getActualTypeArguments()) {
			if (t instanceof WildcardType)
				return true;
			else if (t instanceof ParameterizedType) {
				if (hasWildcardType((ParameterizedType) t))
					return true;
			}
		}

		return false;
	}

	public boolean hasWildcardTypes() {
		if (isParameterizedType()) {
			return hasWildcardType((ParameterizedType) type);
		}

		return isWildcardType();
	}

	/**
	 * True if this represents an abstract class
	 * 
	 * @return
	 */
	public boolean isAbstract() {
		return Modifier.isAbstract(rawClass.getModifiers());
	}

	/**
	 * True if this is an anonymous class
	 * 
	 * @return
	 */
	public boolean isAnonymous() {
		return rawClass.isAnonymousClass();
	}

	/**
	 * Return true if variable is an array
	 * 
	 * @return a boolean.
	 */
	public boolean isArray() {
		return rawClass.isArray();
	}

	/**
	 * <p>
	 * isAssignableFrom
	 * </p>
	 * 
	 * @param rhsType
	 *            a {@link GenericClass} object.
	 * @return a boolean.
	 */
	public boolean isAssignableFrom(GenericClass rhsType) {
		return isAssignable(type, rhsType.type);
	}

	/**
	 * <p>
	 * isAssignableFrom
	 * </p>
	 * 
	 * @param rhsType
	 *            a {@link java.lang.reflect.Type} object.
	 * @return a boolean.
	 */
	public boolean isAssignableFrom(Type rhsType) {
		return isAssignable(type, rhsType);
	}

	/**
	 * <p>
	 * isAssignableTo
	 * </p>
	 * 
	 * @param lhsType
	 *            a {@link GenericClass} object.
	 * @return a boolean.
	 */
	public boolean isAssignableTo(GenericClass lhsType) {
		return isAssignable(lhsType.type, type);
	}

	/**
	 * <p>
	 * isAssignableTo
	 * </p>
	 * 
	 * @param lhsType
	 *            a {@link java.lang.reflect.Type} object.
	 * @return a boolean.
	 */
	public boolean isAssignableTo(Type lhsType) {
		return isAssignable(lhsType, type);
	}

	/**
	 * True if this represents java.lang.Class
	 * 
	 * @return
	 */
	public boolean isClass() {
		return rawClass.equals(Class.class);
	}

	/**
	 * Return true if variable is an enumeration
	 * 
	 * @return a boolean.
	 */
	public boolean isEnum() {
		return rawClass.isEnum();
	}

	public boolean isGenericArray() {
		GenericClass componentClass = new GenericClass(rawClass.getComponentType());
		return componentClass.hasWildcardOrTypeVariables();
	}

	/**
	 * Determine if subType is a generic subclass
	 * 
	 * @param subType
	 * @return
	 */
	public boolean isGenericSuperTypeOf(GenericClass subType) {
		return GenericTypeReflector.isSuperType(type, subType.getType());
	}

	/**
	 * Determine if subType is a generic subclass
	 * 
	 * @param subType
	 * @return
	 */
	public boolean isGenericSuperTypeOf(Type subType) {
		return GenericTypeReflector.isSuperType(type, subType);
	}

	/**
	 * True is this represents java.lang.Object
	 * 
	 * @return
	 */
	public boolean isObject() {
		return rawClass.equals(Object.class);
	}

	/**
	 * True if this represents a parameterized generic type
	 * 
	 * @return
	 */
	public boolean isParameterizedType() {
		return type instanceof ParameterizedType;
	}

	/**
	 * Return true if variable is a primitive type
	 * 
	 * @return a boolean.
	 */
	public boolean isPrimitive() {
		return rawClass.isPrimitive();
	}

	/**
	 * True if this is a non-generic type
	 * 
	 * @return
	 */
	public boolean isRawClass() {
		return type instanceof Class<?>;
	}

	/**
	 * True if this is a type variable
	 * 
	 * @return
	 */
	public boolean isTypeVariable() {
		return type instanceof TypeVariable<?>;
	}

	/**
	 * True if this is a wildcard type
	 * 
	 * @return
	 */
	public boolean isWildcardType() {
		return type instanceof WildcardType;
	}

	/**
	 * True if this represents java.lang.String
	 * 
	 * @return a boolean.
	 */
	public boolean isString() {
		return rawClass.equals(String.class);
	}

	/**
	 * Return true if variable is void
	 * 
	 * @return a boolean.
	 */
	public boolean isVoid() {
		return rawClass.equals(Void.class) || rawClass.equals(void.class);
	}

	/**
	 * Return true if type of variable is a primitive wrapper
	 * 
	 * @return a boolean.
	 */
	public boolean isWrapperType() {
		return WRAPPER_TYPES.contains(rawClass);
	}

	public boolean satisfiesBoundaries(TypeVariable<?> typeVariable) {
		return satisfiesBoundaries(typeVariable, getTypeVariableMap());
	}

	/**
	 * Determine whether the boundaries of the type variable are satisfied by
	 * this class
	 * 
	 * @param typeVariable
	 * @return
	 */
	public boolean satisfiesBoundaries(TypeVariable<?> typeVariable,
	        Map<TypeVariable<?>, Type> typeMap) {
		boolean isAssignable = true;
		// logger.debug("Checking class: " + type + " against type variable " + typeVariable+" with map "+typeMap);
		Map<TypeVariable<?>, Type> ownerVariableMap = getTypeVariableMap();
		for(Type bound : typeVariable.getBounds()) {
			if(bound instanceof ParameterizedType) {
				Class<?> boundClass = GenericTypeReflector.erase(bound);
				if(boundClass.isAssignableFrom(rawClass)) {
					Map<TypeVariable<?>, Type> xmap = TypeUtils.determineTypeArguments(rawClass, (ParameterizedType) bound);
					ownerVariableMap.putAll(xmap);
				}
			}
		}
		ownerVariableMap.putAll(typeMap);
		boolean changed = true;

		while(changed) {
			changed = false;
			for (TypeVariable<?> var : ownerVariableMap.keySet()) {

				// If the type variable points to a typevariable, let it point to what the other typevariable points to
				// A -> B
				// B -> C
				// ==> A -> C
				if(ownerVariableMap.get(var) instanceof TypeVariable<?>) {
					// Other type variable, i.e., the one this is currently pointing to
					TypeVariable<?> value = (TypeVariable<?>)ownerVariableMap.get(var);
					if(ownerVariableMap.containsKey(value)) {

						Type other = ownerVariableMap.get(value);
						if (other instanceof TypeVariable<?>) {
							// If the value (C) is also a typevariable, check we don't have a recursion here
							if (ownerVariableMap.containsKey(other)) {
								Type x = ownerVariableMap.get(other);
								if (x == var || x == value || x == other) {
									continue;
								}
							}
						}
						if (var != other && value != other) {
							ownerVariableMap.put(var, other);
							changed = true;
						}
					}
				}
			}
		}

		GenericClass concreteClass = new GenericClass(GenericUtils.replaceTypeVariables(type, ownerVariableMap));
		//logger.debug("Concrete class after variable replacement: " + concreteClass);

		for (Type theType : typeVariable.getBounds()) {
			//logger.debug("Current boundary of " + typeVariable + ": " + theType);
			// Special case: Enum is defined as Enum<T extends Enum>
			if (GenericTypeReflector.erase(theType).equals(Enum.class)) {
				//logger.debug("Is ENUM case");
				// if this is an enum then it's ok.
				if (isEnum()) {
					//logger.debug("Class " + toString() + " is an enum!");

					continue;
				} else {
					// If it's not an enum, it cannot be assignable to enum!
					//logger.debug("Class " + toString() + " is not an enum.");
					isAssignable = false;
					break;
				}
			}

			Type boundType = GenericUtils.replaceTypeVariables(theType, ownerVariableMap);
			boundType = GenericUtils.replaceTypeVariable(boundType, typeVariable,
			                                             getType());
			boundType = GenericUtils.replaceTypeVariablesWithWildcards(boundType);

			//logger.debug("Bound after variable replacement: " + boundType);
			if (!concreteClass.isAssignableTo(boundType) && !(boundType instanceof WildcardType)) {
				//logger.debug("Not assignable: " + type + " and " + boundType);
				// If the boundary is not assignable it may still be possible
				// to instantiate the generic to an assignable type
				if (GenericTypeReflector.erase(boundType).isAssignableFrom(getRawClass())) {
					//logger.debug("Raw classes are assignable: " + boundType + ", "
					//        + getRawClass());
					Type instanceType = GenericTypeReflector.getExactSuperType(boundType,
					                                                           getRawClass());
					if (instanceType == null) {
						// This happens when the raw class is not a supertype
						// of the boundary
						//logger.debug("Instance type is null");
						isAssignable = false;
						break;
					}
//					GenericClass instanceClass = new GenericClass(instanceType,
//					        getRawClass());

//					logger.debug("Instance type is " + instanceType);
//					if (instanceClass.hasTypeVariables())
//						logger.debug("Instance type has type variables");
//					if (instanceClass.hasWildcardTypes())
//						logger.debug("Instance type has wildcard variables");

					boundType = GenericUtils.replaceTypeVariable(theType, typeVariable,
					                                             instanceType);
					// logger.debug("Instance type after replacement is " + boundType);
					if (GenericClass.isAssignable(boundType, instanceType)) {
						//logger.debug("Found assignable generic exact type: "
						//        + instanceType);
						continue;
					} else {
						//logger.debug("Is not assignable: " + boundType + " and "
						//        + instanceType);
					}
				}
				isAssignable = false;
				break;
			}
		}
		//logger.debug("Result: is assignable " + isAssignable);
		return isAssignable;
	}

	public boolean satisfiesBoundaries(WildcardType wildcardType) {
		return satisfiesBoundaries(wildcardType, getTypeVariableMap());
	}

	/**
	 * Determine whether the upper and lower boundaries are satisfied by this
	 * class
	 * 
	 * @param wildcardType
	 * @return
	 */
	public boolean satisfiesBoundaries(WildcardType wildcardType,
	        Map<TypeVariable<?>, Type> typeMap) {
		boolean isAssignable = true;
		Map<TypeVariable<?>, Type> ownerVariableMap = getTypeVariableMap();
		ownerVariableMap.putAll(typeMap);

		// ? extends X
		for (Type theType : wildcardType.getUpperBounds()) {
			logger.debug("Checking upper bound "+theType);
			// Special case: Enum is defined as Enum<T extends Enum>
			if (GenericTypeReflector.erase(theType).equals(Enum.class)) {
				// if this is an enum then it's ok.
				if (isEnum())
					continue;
				else {
					// If it's not an enum, it cannot be assignable to enum!
					isAssignable = false;
					break;
				}
			}

			Type type = GenericUtils.replaceTypeVariables(theType, ownerVariableMap);
			//logger.debug("Bound after variable replacement: " + type);
			if (!isAssignableTo(type)) {
				// If the boundary is not assignable it may still be possible
				// to instantiate the generic to an assignable type
				if (GenericTypeReflector.erase(type).isAssignableFrom(getRawClass())) {
					Type instanceType = GenericTypeReflector.getExactSuperType(type,
					                                                           getRawClass());
					if (instanceType == null) {
						// This happens when the raw class is not a supertype
						// of the boundary
						isAssignable = false;
						break;
					}

					if (GenericClass.isAssignable(type, instanceType)) {
						logger.debug("Found assignable generic exact type: "
						        + instanceType);
						continue;
					}
				}
				isAssignable = false;
				break;
			}
		}

		// ? super X
		Type[] lowerBounds = wildcardType.getLowerBounds();
		if (lowerBounds != null && lowerBounds.length > 0) {
			for (Type theType : wildcardType.getLowerBounds()) {
				logger.debug("Checking lower bound "+theType);
				Type type = GenericUtils.replaceTypeVariables(theType, ownerVariableMap);
				logger.debug("Bound after variable replacement: " + type);
				logger.debug("Is assignable from "+toString()+"?");
				if (!isAssignableFrom(type)) {
					logger.debug("Not assignable from "+toString());
					// If the boundary is not assignable it may still be possible
					// to instantiate the generic to an assignable type
					if(type instanceof WildcardType)
						continue;
					if (GenericTypeReflector.erase(type).isAssignableFrom(getRawClass())) {
						Type instanceType = GenericTypeReflector.getExactSuperType(type,
						                                                           getRawClass());
						if (instanceType == null) {
							// This happens when the raw class is not a supertype
							// of the boundary
							isAssignable = false;
							break;
						}

						if (GenericClass.isAssignable(type, instanceType)) {
							logger.debug("Found assignable generic exact type: "
							        + instanceType);
							continue;
						}
					}
					isAssignable = false;
					break;
				} else {
					logger.debug("Is assignable from "+toString());
				}
			}
		}
		return isAssignable;
	}

	/** {@inheritDoc} */
	@Override
	public String toString() {
		if (type == null) {
			LoggingUtils.getEvoLogger().info("Type is null for raw class " + rawClass);
			for (StackTraceElement elem : Thread.currentThread().getStackTrace()) {
				LoggingUtils.getEvoLogger().info(elem.toString());
			}
			assert (false);
		}
		return type.toString();
	}

	/**
	 * De-serialize. Need to use current classloader.
	 * 
	 * @param ois
	 * @throws ClassNotFoundException
	 * @throws IOException
	 */
	private void readObject(ObjectInputStream ois) throws ClassNotFoundException,
	        IOException {
		/*
		// ProjectCP is added to ClassLoader to ensure Dependencies of the class can be loaded.
		*/
		ClassLoader contextClassLoader = Thread.currentThread().getContextClassLoader();
		URL cpURL = new File(Properties.CP).toURI().toURL();
		// If the ContextClassLoader contains already the project cp, we don't add another one
		// We assume, that if the contextClassLoader is no URLClassLoader, it does not contain the projectCP
		if(! (contextClassLoader instanceof URLClassLoader) ||
				!Arrays.asList(((URLClassLoader) contextClassLoader).getURLs()).contains(cpURL)) {
			URL[] urls;
			urls = new URL[]{cpURL};
			URLClassLoader urlClassLoader = new URLClassLoader(urls, contextClassLoader);
			Thread.currentThread().setContextClassLoader(urlClassLoader);
		}

		String name = (String) ois.readObject();
		if (name == null) {
			this.rawClass = null;
			this.type = null;
			return;
		}
		this.rawClass = getClass(name);

		Boolean isParameterized = (Boolean) ois.readObject();
		if (isParameterized) {
			// GenericClass rawType = (GenericClass) ois.readObject();
			GenericClass ownerType = (GenericClass) ois.readObject();
			@SuppressWarnings("unchecked")
			List<GenericClass> parameterClasses = (List<GenericClass>) ois.readObject();
			Type[] parameterTypes = new Type[parameterClasses.size()];
			for (int i = 0; i < parameterClasses.size(); i++)
				parameterTypes[i] = parameterClasses.get(i).getType();
			this.type = new ParameterizedTypeImpl(rawClass, parameterTypes,
			        ownerType.getType());
		} else {
			this.type = addTypeParameters(rawClass); //GenericTypeReflector.addWildcardParameters(raw_class);
		}
	}

	/**
	 * Serialize, but need to abstract classloader away
	 * 
	 * @param oos
	 * @throws IOException
	 */
	private void writeObject(ObjectOutputStream oos) throws IOException {
		if (rawClass == null) {
			oos.writeObject(null);
		} else {
			oos.writeObject(rawClass.getName());
			if (type instanceof ParameterizedType) {
				oos.writeObject(Boolean.TRUE);
				ParameterizedType pt = (ParameterizedType) type;
				// oos.writeObject(new GenericClass(pt.getRawType()));
				oos.writeObject(new GenericClass(pt.getOwnerType()));
				List<GenericClass> parameterClasses = new ArrayList<>();
				for (Type parameterType : pt.getActualTypeArguments()) {
					parameterClasses.add(new GenericClass(parameterType));
				}
				oos.writeObject(parameterClasses);
			} else {
				oos.writeObject(Boolean.FALSE);
			}
		}
	}

}<|MERGE_RESOLUTION|>--- conflicted
+++ resolved
@@ -495,11 +495,8 @@
 	}
 
 	public Collection<GenericClass> getGenericBounds() {
-<<<<<<< HEAD
-		Set<GenericClass> bounds = new LinkedHashSet<GenericClass>();
-=======
+
 		Set<GenericClass> bounds = new LinkedHashSet<>();
->>>>>>> b1fcbaf1
 
 		if (isRawClass() || !hasWildcardOrTypeVariables()) {
 			return bounds;
