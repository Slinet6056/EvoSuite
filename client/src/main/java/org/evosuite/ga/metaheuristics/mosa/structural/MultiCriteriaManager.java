--- conflicted
+++ resolved
@@ -387,43 +387,27 @@
 	 * @param c the chromosome whose fitness to calculate (must be a {@link TestChromosome})
 	 */
 	@Override
-<<<<<<< HEAD
-	public void calculateFitness(T c) {
+
+	public void calculateFitness(T c, GeneticAlgorithm ga) {
 		// Run the test and record the execution result.
-=======
-	public void calculateFitness(T c, GeneticAlgorithm ga) {
-		// run the test
->>>>>>> 802ad5a1
 		TestCase test = ((TestChromosome) c).getTestCase();
 		ExecutionResult result = TestCaseExecutor.runTest(test);
 		((TestChromosome) c).setLastExecutionResult(result);
 		c.setChanged(false);
 
-<<<<<<< HEAD
-		// If the test failed to execute properly, it means none of the current gaols could be
-		// reached.
-		if (result.hasTimeout() || result.hasTestException()) {
-			currentGoals.forEach(f -> c.setFitness(f, Double.MAX_VALUE)); // assume minimization
-=======
-		/* check exceptions and if the test does not cover anything */
+		// If the test failed to execute properly, or if the test does not cover anything,
+    // it means none of the current gaols could be reached.
 		if (result.hasTimeout() || result.hasTestException() || result.getTrace().getCoveredLines().size() == 0){
-			for (FitnessFunction<T> f : currentGoals)
-				c.setFitness(f, Double.MAX_VALUE);
->>>>>>> 802ad5a1
+      currentGoals.forEach(f -> c.setFitness(f, Double.MAX_VALUE)); // assume minimization
 			return;
 		}
 
 		Set<FitnessFunction<T>> visitedTargets = new LinkedHashSet<>(getUncoveredGoals().size() * 2);
 		LinkedList<FitnessFunction<T>> targets = new LinkedList<>(this.currentGoals);
 
-<<<<<<< HEAD
 		// 1) We update the set of current goals.
-		while (targets.size() > 0) {
+		while (targets.size() > 0 && !ga.isFinished()) {
 			FitnessFunction<T> target = targets.poll();
-=======
-		while (targets.size()>0 && !ga.isFinished()){
-			FitnessFunction<T> fitnessFunction = targets.poll();
->>>>>>> 802ad5a1
 
 			int pastSize = visitedTargets.size();
 			visitedTargets.add(target);
