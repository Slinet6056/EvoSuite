--- conflicted
+++ resolved
@@ -682,11 +682,7 @@
 				coveredMethods.put(id, coveredMethods.get(id) + 1);
 			}
             // Set<String> bms = BranchPool.getBranchlessMethods();
-<<<<<<< HEAD
-            if (BranchPool.getInstance(TestGenerationContext.getInstance().getClassLoaderForSUT()).isBranchlessMethod(className, methodName)) {
-=======
-            if (BranchPool.isBranchlessMethod(className, id)) {
->>>>>>> 45818ae7
+            if (BranchPool.getInstance(TestGenerationContext.getInstance().getClassLoaderForSUT()).isBranchlessMethod(className, id)) {
                 if (!coveredBranchlessMethods.containsKey(id)) {
                     coveredBranchlessMethods.put(id, 1);
                 } else {
