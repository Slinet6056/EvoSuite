--- conflicted
+++ resolved
@@ -322,8 +322,7 @@
 	 *            Index of statement
 	 * @return Statement at position
 	 */
-<<<<<<< HEAD
-	public StatementInterface getStatement(int position);
+	public Statement getStatement(int position);
 	
 	/**
 	 * Check if there is a statement at the given position.
@@ -333,9 +332,6 @@
 	 * @return Whether or not there is a statement at the given position.
 	 */
 	public boolean hasStatement(int position);
-=======
-	public Statement getStatement(int position);
->>>>>>> ce1d31dc
 
 	/**
 	 * Check if there are any assertions
