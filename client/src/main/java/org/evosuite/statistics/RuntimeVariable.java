--- conflicted
+++ resolved
@@ -374,204 +374,6 @@
     FeatureCount,
     FeaturesFound,
 
-<<<<<<< HEAD
-	/* ----- number of unique permissions that were denied for each kind --- */
-	AllPermission,
-	SecurityPermission,
-	UnresolvedPermission,
-	AWTPermission,
-	FilePermission,
-	SerializablePermission,
-	ReflectPermission,
-	RuntimePermission,
-	NetPermission,
-	SocketPermission,
-	SQLPermission,
-	PropertyPermission,
-	LoggingPermission,
-	SSLPermission,
-	AuthPermission,
-	AudioPermission,
-	OtherPermission,
-	/* -------------------------------------------------------------------- */
-	/** Timings */
-	Time_Assertion,
-	Time_Coverage,
-	Time_StateDistance,
-	Time_Diversity,
-	/* -------------------------------------------------------------------- */
-	/** Count of branch comparison types in bytecode (static) */
-	Cmp_IntZero,
-	Cmp_IntInt,
-	Cmp_RefNull,
-	Cmp_RefRef,
-	/** Count of branch comparisons reached (dynamic) */
-	Reached_IntZero,
-	Reached_IntInt,
-	Reached_RefNull,
-	Reached_RefRef,
-	/** Count of branch comparisons covered (dynamic) */
-	Covered_IntZero,
-	Covered_IntInt,
-	Covered_RefNull,
-	Covered_RefRef,
-	/** Count of bytecode instructions (static) */
-	BC_lcmp,
-	BC_fcmpl,
-	BC_fcmpg,
-	BC_dcmpl,
-	BC_dcmpg,
-	/** Count of bytecode instructions reached (dynamic) */
-	Reached_lcmp,
-	Reached_fcmpl,
-	Reached_fcmpg,
-	Reached_dcmpl,
-	Reached_dcmpg,
-	/** Count of bytecode instructions reached (dynamic) */
-	Covered_lcmp,
-	Covered_fcmpl,
-	Covered_fcmpg,
-	Covered_dcmpl,
-	Covered_dcmpg,
-	/** For sanity-checking purposes */
-	RSM_OverMinimized,
-	/* -------------------------------------------------------------------- */
-	/* TODO following needs to be implemented/updated. Currently they are not (necessarily) supported */
-	/** (FIXME: need to be implemented) The number of serialized objects that EvoSuite is going to use for seeding strategies */
-	NumberOfInputPoolObjects,
-	Error_Predicates,
-	Error_Branches_Covered,
-	Error_Branchless_Methods,
-	Error_Branchless_Methods_Covered,
-	AssertionContract,
-	EqualsContract,
-	EqualsHashcodeContract,
-	EqualsNullContract,
-	EqualsSymmetricContract,
-	HashCodeReturnsNormallyContract,
-	JCrasherExceptionContract,
-	NullPointerExceptionContract,
-	ToStringReturnsNormallyContract,
-	UndeclaredExceptionContract,
-	Contract_Violations,
-	Unique_Violations,
-	Data_File,
-	/* --- Dataflow stuff. FIXME: Is this stuff still valid? --- */
-	AllDefCoverage,
-	AllDefCoverageBitString,
-	DefUseCoverage,
-	DefUseCoverageBitString,
-	Definitions,
-	Uses,
-	DefUsePairs,
-	IntraMethodPairs,
-	InterMethodPairs,
-	IntraClassPairs,
-	ParameterPairs,
-	LCSAJs,
-	AliasingIntraMethodPairs,
-	AliasingInterMethodPairs,
-	AliasingIntraClassPairs,
-	AliasingParameterPairs,
-	CoveredIntraMethodPairs,
-	CoveredInterMethodPairs,
-	CoveredIntraClassPairs,
-	CoveredParameterPairs,
-	CoveredAliasIntraMethodPairs,
-	CoveredAliasInterMethodPairs,
-	CoveredAliasIntraClassPairs,
-	CoveredAliasParameterPairs,
-	/* -------------------------------------------------------------------- */
-	/** The number of constraint made of integer constraints and no other type */
-	IntegerOnlyConstraints,
-	/** The number of constraint made of real constraints and no other type */
-	RealOnlyConstraints,
-	/** The number of constraint made of real constraints and no other type */
-	StringOnlyConstraints,
-	/** The number of constraint made of reference constraints and no other type */
-	ReferenceOnlyConstraints,
-	/** The number of constraint made of integer and real constraints */
-	IntegerAndRealConstraints,
-	/** The number of constraint made of integer and string constraints */
-	IntegerAndStringConstraints,
-	/** The number of constraint made of real and string constraints */
-	RealAndStringConstraints,
-	/** The number of constraint made of integer constraints and reference constraints */
-	IntegerAndReferenceConstraints,
-	/** The number of constraint made of real constraints and reference constraints */
-	RealAndReferenceConstraints,
-	/** The number of constraint made of real constraints and reference constraints */
-	StringAndReferenceConstraints,
-	/** The number of constraint made of integer, real and reference constraints */
-	IntegerRealAndReferenceConstraints,
-	/** The number of constraint made of integer, string and reference constraints */
-	IntegerStringAndReferenceConstraints,
-	/** The number of constraint made of real, string and reference constraints */
-	RealStringAndReferenceConstraints,
-	/** Number of constraints containing integer, real and string constraints */
-	IntegerRealAndStringConstraints,
-	/** Number of constraints containing all four types altogether */
-	IntegerRealStringAndReferenceConstraints,
-
-	/** The total number of constraints during the execution of the Genetic Algorithm*/
-	/** This total should be the sum of all the other types of constraints */
-	TotalNumberOfConstraints,
-
-	/* -------------------------------------------------------------------- */
-	/** The number of SAT answers to Solver queries */
-	NumberOfSATQueries,
-	/** The number of UNSAT answers to Solver queries */
-	NumberOfUNSATQueries,
-	/** The number of TIMEOUTs when solving queries */
-	NumberOfTimeoutQueries,
-	/** How many SAT queries led to Useful (i.e. better fitness) new tests*/
-	NumberOfUsefulNewTests,
-	/** How many SAT queries led to Unuseful (i.e. no better fitness) new tests*/
-	NumberOfUnusefulNewTests,
-	/** How much time was spent solving constraints on the SMT solver*/
-	TotalTimeSpentSolvingConstraints,
-
-	/* -------------------------------------------------------------------- */
-	/** Search budget needed to reach the maximum coverage */
-	/** Used in the comparison between LISP and MOSA */
-	Time2MaxCoverage,
-
-	/* -------------------------------------------------------------------- */
-	/******* DSE related section *******/
-
-	/** Path condition related */
-	MaxPathConditionLength,
-	MinPathConditionLength,
-	AvgPathConditionLength,
-
-	/** Path explotarion related */
-	NumberOfPathsExplored,
-	NumberOfPathsDiverged,
-
-	/** How much time was spent executing tests */
-	TotalTimeSpentExecutingConcolicaly,
-	TotalTimeSpentExecutingTestCases,
-	TotalTimeSpentExecutingNonConcolicTestCases,
-
-	/** Solver Cache Statistics */
-	QueryCacheSize,
-	QueryCacheCalls,
-	QueryCacheHitRate;
-
-	/* -------------------------------------------------- */
-
-	private static final Logger logger = LoggerFactory.getLogger(RuntimeVariable.class);
-
-	/**
-	 * check if the variables do satisfy a set of predefined constraints: eg, the
-	 * number of covered targets cannot be higher than their total number
-	 *
-	 * @param map from (key->variable name) to (value -> output variable)
-	 * @return
-	 */
-	public static boolean validateRuntimeVariables(Map<String,OutputVariable<?>> map){
-        if (! Properties.VALIDATE_RUNTIME_VARIABLES) {
-=======
     /* ----- number of unique permissions that were denied for each kind --- */
     AllPermission,
     SecurityPermission,
@@ -807,7 +609,6 @@
      */
     public static boolean validateRuntimeVariables(Map<String, OutputVariable<?>> map) {
         if (!Properties.VALIDATE_RUNTIME_VARIABLES) {
->>>>>>> 8730aedd
             logger.warn("Not validating runtime variables");
             return true;
         }
