--- conflicted
+++ resolved
@@ -93,13 +93,10 @@
 				return values.get(i);
 			}
 
+
             /*
              * If we do not want to interpolate, return last observed value
              */
-<<<<<<< HEAD
-            //LoggingUtils.getEvoLogger().error(values.toString());
-=======
->>>>>>> e3a125c4
             if (! Properties.TIMELINE_INTERPOLATION) {
                 return values.get(i-1);
             }
