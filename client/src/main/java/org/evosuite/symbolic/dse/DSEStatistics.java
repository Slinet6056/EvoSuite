--- conflicted
+++ resolved
@@ -26,7 +26,6 @@
 import org.evosuite.symbolic.expr.Constraint;
 import org.evosuite.symbolic.expr.constraint.IntegerConstraint;
 import org.evosuite.symbolic.expr.constraint.RealConstraint;
-import org.evosuite.symbolic.expr.constraint.ReferenceConstraint;
 import org.evosuite.symbolic.expr.constraint.StringConstraint;
 import org.evosuite.symbolic.solver.SolverCache;
 import org.slf4j.Logger;
@@ -125,619 +124,6 @@
     private long nrOfNewTestFound = 0;
 
     // Path condition metrics
-<<<<<<< HEAD
-	private int pathConditionCount = 0;
-	private int pathsExploredCounter = 0;
-	private int pathDivergencesCounter = 0;
-	private int maxPathConditionLength;
-	private int minPathConditionLength;
-	private double avgPathConditionLength;
-
-	// Constraint metrics
-	private int constraintCount = 0;
-	private int maxConstraintSize = 0;
-	private int minConstraintSize = 0;
-	private int constraintTooLongCounter = 0;
-	private double avgConstraintSize = 0;
-
-	private final List<Boolean> changes = new LinkedList<>();
-	private final ConstraintTypeCounter constraintTypeCounter = new ConstraintTypeCounter();
-
-	public void reportNewUNSAT() {
-		nrOfUNSATs++;
-	}
-
-	/**
-	 * Invoke this method when a SAT instance was found by a Constraint Solver
-	 */
-	public void reportNewSAT() {
-		nrOfSATs++;
-	}
-
-	/**
-	 * Call this method to report a new test found by DSE did not lead to a
-	 * fitness improvement.
-	 */
-	public void reportNewTestUnuseful() {
-		nrOfSolutionWithNoImprovement++;
-	}
-
-	/**
-	 * Invoke this method when no instance was found by a Constraint Solver
-	 */
-	private long getUNSAT() {
-		return nrOfUNSATs;
-	}
-
-	/**
-	 * Returns the number of SAT instances found. This instance may lead to a
-	 * new Test Case or not
-	 *
-	 * @return
-	 */
-	private long getSAT() {
-		return nrOfSATs;
-	}
-
-	/**
-	 * Returns the total number of SAT instances that did not lead to a fitness
-	 * improvement.
-	 *
-	 * @return
-	 */
-	private long getUnusefulTests() {
-		return nrOfSolutionWithNoImprovement;
-	}
-
-	/**
-	 * Invoke this method when a new test found by DSE is added to the test
-	 * suite.
-	 */
-	public void reportNewTestUseful() {
-		nrOfNewTestFound++;
-	}
-
-	/**
-	 * Returns the total number of new tests found by DSE added to a test suite.
-	 *
-	 * @return
-	 */
-	private long getUsefulTests() {
-		return nrOfNewTestFound;
-	}
-
-	/**
-	 * Invoke this method when a new test found by DSE turned out to diverged.
-	 */
-	public void reportNewPathDivergence() {
-		pathDivergencesCounter++;
-	}
-
-	/**
-	 * Invoke this method when a new path condition is found.
-	 */
-	public void reportNewPathExplored() {
-		pathsExploredCounter++;
-	}
-
-
-	public void logStatistics() {
-
-		logger.info("");
-		logger.info("#### DSE Statistics");
-
-		logger.info("");
-		logSolverStatistics();
-
-		logger.info("");
-		logSolverQueryCacheStatistics();
-
-		logger.info("");
-		logConstraintSizeStatistics();
-
-		logger.info("");
-		logPathConditionLengthStatistics();
-
-		logger.info("");
-		logPathsExploredStatistics();
-
-		logger.info("");
-		logTimeStatistics();
-
-		logger.info("");
-		logCacheStatistics();
-		logger.info("");
-
-		logger.info("");
-		logAdaptationStatistics();
-		logger.info("");
-
-		logger.info("");
-		logConstraintTypeStatistics();
-		logger.info("");
-
-		logger.info("");
-		logger.info("###################");
-		logger.info("");
-	}
-
-	private void logSolverQueryCacheStatistics() {
-		logger.info("* Solver Query Cache:");
-		logger.info(String.format("  - Query Cache size: %s", querycacheSize));
-		logger.info(String.format("  - Query Cache calls: %s", queryCacheCalls));
-		logger.info(String.format("  - Query Cache hitRare: %s", getQueryCacheHitRate(queryCacheHits, queryCacheCalls)));
-	}
-
-	private void logPathsExploredStatistics() {
-		logger.info("* Paths exploration:");
-		logger.info(String.format("  - paths explored: %s", pathsExploredCounter));
-		logger.info(String.format("  - diverged paths: %s", pathDivergencesCounter));
-	}
-
-	private void logAdaptationStatistics() {
-		StringBuffer buff = new StringBuffer();
-		buff.append("[");
-		for (Boolean change : changes) {
-			if (change) {
-				buff.append("+");
-			} else {
-				buff.append("-");
-			}
-		}
-		buff.append("]");
-
-		logger.info("* LS) Local Search Adaptation statistics");
-		logger.info("* LS)   Adaptations: " + buff.toString());
-	}
-
-	private void logCacheStatistics() {
-		logger.info("* Constraint Cache Statistics");
-		final int numberOfSATs = SolverCache.getInstance().getNumberOfSATs();
-		final int numberOfUNSATs = SolverCache.getInstance().getNumberOfUNSATs();
-
-		if (numberOfSATs == 0 || numberOfUNSATs == 0) {
-			logger.info("  - Constraint Cache was not used.");
-
-		} else {
-
-			logger.info(String.format("  - Stored SAT constraints: %s", numberOfSATs));
-
-			logger.info(String.format("  - Stored UNSAT constraints: %s", numberOfUNSATs));
-
-			NumberFormat percentFormat = NumberFormat.getPercentInstance();
-			percentFormat.setMaximumFractionDigits(1);
-			String hit_rate_str = percentFormat.format(SolverCache.getInstance().getHitRate());
-			logger.info(String.format("  - Cache hit rate: %s", hit_rate_str));
-		}
-	}
-
-	private void logTimeStatistics() {
-		logger.info("* Time Statistics");
-		logger.info(String.format("  - Time spent executing test cases: %sms", totalTestExecutionTime));
-		logger.info(String.format("  - Time spent executing test concolically: %sms",
-			totalConcolicExecutionTimeMillis));
-		logger.info(String.format("  - Time spent executing non concolic test cases: %sms",
-			totalTestExecutionTime - totalConcolicExecutionTimeMillis));
-		logger.info(String.format("  - Time spent solving constraints: %sms", totalSolvingTimeMillis));
-	}
-
-	private  void logSolverStatistics() {
-		long total_constraint_solvings = getSAT()
-				+ getUNSAT() + getTimeouts();
-
-		String SAT_ratio_str = "Nan";
-		String UNSAT_ratio_str = "Nan";
-		String useful_tests_ratio_str = "Nan";
-		String unuseful_tests_ratio_str = "Nan";
-		String timeout_ratio_str = "Nan";
-
-		if (total_constraint_solvings > 0) {
-			double SAT_ratio = (double) getSAT()
-					/ (double) total_constraint_solvings;
-			double UNSAT_ratio = (double) getUNSAT()
-					/ (double) total_constraint_solvings;
-			double useful_tests_ratio = (double) getUsefulTests()
-					/ (double) total_constraint_solvings;
-			double unuseful_tests_ratio = (double) getUnusefulTests()
-					/ (double) total_constraint_solvings;
-			double timeout_ratio = (double) getTimeouts()
-					/ (double) total_constraint_solvings;
-
-			NumberFormat percentFormat = NumberFormat.getPercentInstance();
-			percentFormat.setMaximumFractionDigits(1);
-
-			SAT_ratio_str = percentFormat.format(SAT_ratio);
-			UNSAT_ratio_str = percentFormat.format(UNSAT_ratio);
-			useful_tests_ratio_str = percentFormat.format(useful_tests_ratio);
-			unuseful_tests_ratio_str = percentFormat
-					.format(unuseful_tests_ratio);
-			timeout_ratio_str = percentFormat.format(timeout_ratio);
-		}
-
-		logger.info("* Solving statistics");
-		logger.info(String.format("  - SAT: %s (%s)", getSAT(),
-				SAT_ratio_str));
-		logger.info(String.format("  - Useful Tests: %s (%s)",
-				getUsefulTests(), useful_tests_ratio_str));
-		logger.info(String.format("  - Unuseful Tests:  %s (%s)",
-				getUnusefulTests(), unuseful_tests_ratio_str));
-		logger.info(String.format("  - UNSAT: %s (%s)",
-				getUNSAT(), UNSAT_ratio_str));
-		logger.info(String.format("  - Timeouts: %s (%s)",
-				timeout_ratio_str, getTimeouts()));
-
-		logger.info(String.format("  - # Constraint solvings: %s (%s+%s)",
-				total_constraint_solvings, getSAT(),
-				getUNSAT()));
-
-	}
-
-	private void logConstraintTypeStatistics() {
-		int total = constraintTypeCounter.getTotalNumberOfConstraints();
-
-		int integerOnly = constraintTypeCounter.getIntegerOnlyConstraints();
-		int realOnly = constraintTypeCounter.getRealOnlyConstraints();
-		int stringOnly = constraintTypeCounter.getStringOnlyConstraints();
-		int referenceOnly = constraintTypeCounter.getReferenceOnlyConstraints();
-
-		int integerRealOnly = constraintTypeCounter.getIntegerAndRealConstraints();
-		int integerStringOnly = constraintTypeCounter.getIntegerAndStringConstraints();
-		int realStringOnly = constraintTypeCounter.getRealAndStringConstraints();
-		int integerReferenceOnly = constraintTypeCounter.getIntegerAndReferenceConstraints();
-		int realReferenceOnly = constraintTypeCounter.getRealAndReferenceConstraints();
-		int stringReferenceOnly = constraintTypeCounter.getStringAndReferenceConstraints();
-
-		int integerRealStringConstraints = constraintTypeCounter.getIntegerRealAndStringConstraints();
-		int integerRealReferenceOnly = constraintTypeCounter.getIntegerRealAndReferenceConstraints();
-		int integerStringReferenceOnly = constraintTypeCounter.getIntegerStringAndReferenceConstraints();
-		int realStringReferenceOnly = constraintTypeCounter.getRealStringAndReferenceConstraints();
-
-		int integerRealStringReferenceConstraints = constraintTypeCounter.getIntegerRealStringAndReferenceConstraints();
-
-		if (total == 0) {
-			logger.info(String.format("  - no constraints {}", avgConstraintSize));
-		} else {
-			String line1 = String.format("  - Number of integer only constraints : %s / %s ", integerOnly, total);
-			String line2 = String.format("  - Number of real only constraints : %s", realOnly, total);
-			String line3 = String.format("  - Number of string only constraints : %s", stringOnly, total);
-			String line4 = String.format("  - Number of reference only constraints : %s", referenceOnly, total);
-
-			String line5 = String.format("  - Number of integer+real constraints : %s / %s ", integerRealOnly,
-					total);
-			String line6 = String.format("  - Number of integer+string constraints : %s / %s ", integerStringOnly,
-					total);
-			String line7 = String.format("  - Number of real+string constraints : %s / %s ", realStringOnly,
-					total);
-			String line8 = String.format("  - Number of integer+reference constraints : %s / %s ", integerReferenceOnly,
-					total);
-			String line9 = String.format("  - Number of real+reference constraints : %s / %s ", realReferenceOnly,
-					total);
-			String line10 = String.format("  - Number of string+reference constraints : %s / %s ", stringReferenceOnly,
-					total);
-
-
-			String line11 = String.format("  - Number of integer+real+string constraints : %s / %s ",
-					integerRealStringConstraints, total);
-			String line12 = String.format("  - Number of integer+real+reference constraints : %s / %s ",
-					integerRealReferenceOnly, total);
-			String line13 = String.format("  - Number of integer+string+reference constraints : %s / %s ",
-					integerStringReferenceOnly, total);
-			String line14 = String.format("  - Number of real+string+reference constraints : %s / %s ",
-					realStringReferenceOnly, total);
-
-			String line15 = String.format("  - Number of integer+real+string+reference constraints : %s / %s ",
-					integerRealStringReferenceConstraints, total);
-
-			logger.info(line1);
-			logger.info(line2);
-			logger.info(line3);
-			logger.info(line4);
-			logger.info(line5);
-			logger.info(line6);
-			logger.info(line7);
-			logger.info(line8);
-			logger.info(line9);
-			logger.info(line10);
-			logger.info(line11);
-			logger.info(line12);
-			logger.info(line13);
-			logger.info(line14);
-			logger.info(line15);
-		}
-	}
-
-	private void logConstraintSizeStatistics() {
-		logger.info("* Constraint size:");
-		logger.info(String.format("  - max constraint size: %s", maxConstraintSize));
-		logger.info(String.format("  - min constraint size: %s", minConstraintSize));
-		logger.info(String.format("  - avg constraint size: %s", avgConstraintSize));
-		logger.info(String.format("  - Too big constraints: %s (max size %s)",
-				getConstraintTooLongCounter(), Properties.DSE_CONSTRAINT_LENGTH));
-	}
-
-	private void logPathConditionLengthStatistics() {
-		logger.info("* Path condition length:");
-		logger.info(String.format("  - max path condition length: %s", maxPathConditionLength));
-		logger.info(String.format("  - min path condition length: %s", minPathConditionLength));
-		logger.info(String.format("  - avg path condition length: %s", avgPathConditionLength));
-	}
-
-	private int getConstraintTooLongCounter() {
-		return constraintTooLongCounter;
-	}
-
-	private int getPathDivergencesCounter() {
-		return pathDivergencesCounter;
-	}
-
-	public void reportNewConstraints(Collection<Constraint<?>> constraints) {
-
-		if (pathConditionCount == 0) {
-			minPathConditionLength = constraints.size();
-			maxPathConditionLength = constraints.size();
-			avgPathConditionLength = constraints.size();
-		} else {
-			// update average size
-			double new_avg_size = avgPathConditionLength
-					+ ((((double) constraints.size() - avgPathConditionLength))
-							/ ((double) pathConditionCount + 1));
-			avgPathConditionLength = new_avg_size;
-
-			// update max length
-			if (constraints.size() > maxPathConditionLength) {
-				maxPathConditionLength = constraints.size();
-			}
-
-			// update min length
-			if (constraints.size() < minPathConditionLength) {
-				minPathConditionLength = constraints.size();
-			}
-		}
-
-		pathConditionCount++;
-
-		for (Constraint<?> c : constraints) {
-			if (constraintCount == 0) {
-				minConstraintSize = c.getSize();
-				maxConstraintSize = c.getSize();
-				avgConstraintSize = c.getSize();
-			} else {
-				// update average size
-				double new_avg_size = avgConstraintSize
-						+ ((((double) c.getSize() - avgConstraintSize)) / ((double) constraintCount + 1));
-				avgConstraintSize = new_avg_size;
-
-				// update max size
-				if (c.getSize() > maxConstraintSize) {
-					maxConstraintSize = c.getSize();
-				}
-				// update min size
-				if (c.getSize() < minConstraintSize) {
-					minConstraintSize = c.getSize();
-				}
-
-			}
-
-			constraintCount++;
-		}
-
-		countTypesOfConstraints(constraints);
-
-	}
-
-	private void countTypesOfConstraints(Collection<Constraint<?>> constraints) {
-		boolean hasIntegerConstraint = false;
-		boolean hasRealConstraint = false;
-		boolean hasStringConstraint = false;
-		boolean hasReferenceConstraint = false;
-		for (Constraint<?> constraint : constraints) {
-			if (constraint instanceof StringConstraint) {
-				hasStringConstraint = true;
-			} else if (constraint instanceof IntegerConstraint) {
-				hasIntegerConstraint = true;
-			} else if (constraint instanceof RealConstraint) {
-				hasRealConstraint = true;
-			} else if (constraint instanceof ReferenceConstraint) {
-				hasReferenceConstraint = true;
-			} else {
-				throw new IllegalArgumentException(
-						"The constraint type " + constraint.getClass().getCanonicalName() + " is not considered!");
-			}
-		}
-		constraintTypeCounter.addNewConstraint(hasIntegerConstraint, hasRealConstraint, hasStringConstraint, hasReferenceConstraint);
-	}
-
-	/**
-	 * Reports a new solving time (use of a constraint solver)
-	 *
-	 * @param solvingTimeMillis
-	 */
-	public void reportNewSolvingTime(long solvingTimeMillis) {
-		totalSolvingTimeMillis += solvingTimeMillis;
-	}
-
-	/**
-	 * Reports a new test execution time (use of testCaseExecutor)
-	 *
-	 * @param testExecutionTimeMillis
-	 */
-	public void reportNewTestExecutionTime(long testExecutionTimeMillis) {
-		totalTestExecutionTime += testExecutionTimeMillis;
-	}
-
-	/**
-	 * Reports total test execution time (use of testCaseExecutor)
-	 * TestCaseExecutor is already incrementally saving execution time
-	 *
-	 * @param testExecutionTimeMillis
-	 */
-	public void reportTotalTestExecutionTime(long testExecutionTimeMillis) {
-		totalTestExecutionTime = testExecutionTimeMillis;
-	}
-
-	/**
-	 * Reports a new concolic execution time (use of instrumentation and path
-	 * constraint collection)
-	 *
-	 * @param concolicExecutionTimeMillis
-	 */
-	public void reportNewConcolicExecutionTime(long concolicExecutionTimeMillis) {
-		totalConcolicExecutionTimeMillis += concolicExecutionTimeMillis;
-	}
-
-	public void reportConstraintTooLong(int size) {
-		constraintTooLongCounter++;
-	}
-
-	public void reportSolverError() {
-		nrOfTimeouts++;
-	}
-
-	private long getTimeouts() {
-		return nrOfTimeouts;
-	}
-
-	public void reportNewIncrease() {
-		changes.add(true);
-	}
-
-	public void reportNewDecrease() {
-		changes.add(false);
-	}
-
-	/**
-	 * Solver Query Cache related reports
-	 */
-	public void reportNewQueryCacheHit() { queryCacheHits++;	}
-	public void reportNewQueryCacheCall() { queryCacheCalls++;	}
-	public void reportNewQueryCachedValue() { querycacheSize++; }
-
-	/**
-	 * Entry point for statistics tracking on output variables
-	 */
-	public void trackStatistics() {
-		trackConstraintTypes();
-		trackSolverStatistics();
-		trackQueryCacheStatistics();
-		trackExplorationStatistics();
-		trackExecutionTimeStatistics();
-	}
-
-	/**
-	 * Sets the constraint types related output variables to be saved.
-	 */
-	private void trackConstraintTypes() {
-		int total = constraintTypeCounter.getTotalNumberOfConstraints();
-
-		int integerOnly = constraintTypeCounter.getIntegerOnlyConstraints();
-		int realOnly = constraintTypeCounter.getRealOnlyConstraints();
-		int stringOnly = constraintTypeCounter.getStringOnlyConstraints();
-		int referenceOnly = constraintTypeCounter.getReferenceOnlyConstraints();
-
-		int integerRealOnly = constraintTypeCounter.getIntegerAndRealConstraints();
-		int integerStringOnly = constraintTypeCounter.getIntegerAndStringConstraints();
-		int realStringOnly = constraintTypeCounter.getRealAndStringConstraints();
-		int integerReferenceOnly = constraintTypeCounter.getIntegerAndReferenceConstraints();
-		int realReferenceConstraints = constraintTypeCounter.getRealAndReferenceConstraints();
-		int stringReferenceConstraints = constraintTypeCounter.getStringAndReferenceConstraints();
-
-		int integerRealStringConstraints = constraintTypeCounter.getIntegerRealAndStringConstraints();
-		int integerRealReferenceConstraints = constraintTypeCounter.getIntegerRealAndReferenceConstraints();
-		int integerStringReferenceConstraints = constraintTypeCounter.getIntegerStringAndReferenceConstraints();
-		int realStringReferenceConstraints = constraintTypeCounter.getRealStringAndReferenceConstraints();
-
-		int integerRealStringReferenceConstraints = constraintTypeCounter.getIntegerRealStringAndReferenceConstraints();
-
-
-	  /** Specific tracking */
-		trackOutputVariable(RuntimeVariable.IntegerOnlyConstraints, integerOnly);
-		trackOutputVariable(RuntimeVariable.RealOnlyConstraints, realOnly);
-		trackOutputVariable(RuntimeVariable.StringOnlyConstraints, stringOnly);
-		trackOutputVariable(RuntimeVariable.ReferenceOnlyConstraints, referenceOnly);
-		trackOutputVariable(RuntimeVariable.IntegerAndRealConstraints, integerRealOnly);
-		trackOutputVariable(RuntimeVariable.IntegerAndStringConstraints, integerStringOnly);
-		trackOutputVariable(RuntimeVariable.IntegerRealAndStringConstraints, integerRealStringConstraints);
-		trackOutputVariable(RuntimeVariable.IntegerAndReferenceConstraints, integerRealReferenceConstraints);
-		trackOutputVariable(RuntimeVariable.RealAndReferenceConstraints, realReferenceConstraints);
-		trackOutputVariable(RuntimeVariable.StringAndReferenceConstraints, stringReferenceConstraints);
-		trackOutputVariable(RuntimeVariable.IntegerRealAndReferenceConstraints, integerRealReferenceConstraints);
-		trackOutputVariable(RuntimeVariable.IntegerStringAndReferenceConstraints, integerStringReferenceConstraints);
-		trackOutputVariable(RuntimeVariable.RealStringAndReferenceConstraints, realStringReferenceConstraints);
-		trackOutputVariable(RuntimeVariable.IntegerRealStringAndReferenceConstraints, integerRealStringReferenceConstraints);
-
-		trackOutputVariable(RuntimeVariable.TotalNumberOfConstraints, total);
-	}
-
-	/**
-	 * Sets the path exploration related output variables to be saved.
-	 */
-	private void trackQueryCacheStatistics() {
-			trackOutputVariable(RuntimeVariable.QueryCacheSize, querycacheSize);
-			trackOutputVariable(RuntimeVariable.QueryCacheCalls, queryCacheCalls);
-			trackOutputVariable(RuntimeVariable.QueryCacheHitRate, getQueryCacheHitRate(queryCacheHits, queryCacheCalls));
-	}
-
-	/**
-	 * Sets the path exploration related output variables to be saved.
-	 */
-	private void trackExplorationStatistics() {
-		/** Path conditions data */
-		trackOutputVariable(RuntimeVariable.MaxPathConditionLength, maxPathConditionLength);
-		trackOutputVariable(RuntimeVariable.MinPathConditionLength, minPathConditionLength);
-		trackOutputVariable(RuntimeVariable.AvgPathConditionLength, avgPathConditionLength);
-
-		/** Path exploration specific data */
-		trackOutputVariable(RuntimeVariable.NumberOfPathsExplored, pathsExploredCounter);
-		trackOutputVariable(RuntimeVariable.NumberOfPathsDiverged, pathDivergencesCounter);
-	}
-
-	/**
-	 * Sets the execution time related output variables to be saved.
-	 */
-	private void trackExecutionTimeStatistics() {
-		trackOutputVariable(RuntimeVariable.TotalTimeSpentSolvingConstraints, totalSolvingTimeMillis);
-		trackOutputVariable(RuntimeVariable.TotalTimeSpentExecutingTestCases, totalTestExecutionTime);
-		trackOutputVariable(RuntimeVariable.TotalTimeSpentExecutingConcolicaly, totalConcolicExecutionTimeMillis);
-		trackOutputVariable(
-			RuntimeVariable.TotalTimeSpentExecutingNonConcolicTestCases,
-			totalTestExecutionTime - totalConcolicExecutionTimeMillis
-		);
-	}
-
-	/**
-	 * Sets the smt solver related output variables to be saved.
-	 */
-	private void trackSolverStatistics() {
-		trackOutputVariable(RuntimeVariable.NumberOfSATQueries, getSAT());
-		trackOutputVariable(RuntimeVariable.NumberOfUNSATQueries, getUNSAT());
-		trackOutputVariable(RuntimeVariable.NumberOfTimeoutQueries, getTimeouts());
-		trackOutputVariable(RuntimeVariable.NumberOfUsefulNewTests, getUsefulTests());
-		trackOutputVariable(RuntimeVariable.NumberOfUnusefulNewTests, getUnusefulTests());
-
-	}
-
-	private void trackOutputVariable(RuntimeVariable var, Object value) {
-		ClientServices.getInstance().getClientNode().trackOutputVariable(var, value);
-	}
-
-
-	/**
-	 * Calculates the cache hit rate.
-	 * If theres no calls to the cache, we simply return 0.
-	 *
-	 * @param cacheHits
-	 * @param cacheCalls
-	 * @return
-	 */
-	private double getQueryCacheHitRate(long cacheHits, long cacheCalls) {
-		if (cacheCalls == 0){
-			logger.info(NO_QUERY_CACHE_CALLS_WERE_MADE);
-			return 0;
-		}
-
-		return (double) cacheHits / (double) cacheCalls;
-	}
-=======
     private int pathConditionCount = 0;
     private int pathsExploredCounter = 0;
     private int pathDivergencesCounter = 0;
@@ -1301,6 +687,5 @@
 
         return (double) cacheHits / (double) cacheCalls;
     }
->>>>>>> 8730aedd
 
 }