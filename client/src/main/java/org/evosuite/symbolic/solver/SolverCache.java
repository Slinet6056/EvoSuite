--- conflicted
+++ resolved
@@ -30,17 +30,13 @@
 	private static final String CONTRAINT_NOT_CACHED_EXCEPTION_MESSAGE = "The constraint is not cached!";
 	private static final String SOLVER_RESULT_CANNOT_BE_NULL_EXCEPTION_MESSAGE = "Unable to save solver result as its null.";
 
-<<<<<<< HEAD
 	private int number_of_hits = 0;
 	private int number_of_accesses = 0;
-=======
-	private HashMap<Collection<Constraint<?>>, SolverResult> cached_solver_results = new HashMap<>();
->>>>>>> 835552e9
 	private int cached_sat_result_count = 0;
 	private int cached_unsat_result_count = 0;
 	private boolean valid_cached_solution = false;
 
-	private HashMap<Collection<Constraint<?>>, SolverResult> cached_solver_results = new HashMap<Collection<Constraint<?>>, SolverResult>();
+	private HashMap<Collection<Constraint<?>>, SolverResult> cached_solver_results = new HashMap<>();
 	private SolverResult cached_solution = null;
 
 	public int getNumberOfUNSATs() {
