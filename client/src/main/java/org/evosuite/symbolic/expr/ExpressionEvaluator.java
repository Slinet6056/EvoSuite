--- conflicted
+++ resolved
@@ -20,47 +20,6 @@
 import org.apache.oro.text.regex.Pattern;
 import org.apache.oro.text.regex.Perl5Compiler;
 import org.apache.oro.text.regex.Perl5Matcher;
-<<<<<<< HEAD
-import org.evosuite.symbolic.expr.ref.ClassReferenceConstant;
-import org.evosuite.symbolic.expr.ref.NullReferenceConstant;
-import org.evosuite.symbolic.expr.ref.array.ArrayConstant;
-import org.evosuite.symbolic.expr.ref.array.ArrayStore;
-import org.evosuite.symbolic.expr.ref.array.ArrayVariable;
-import org.evosuite.symbolic.expr.ref.array.ArraySelect;
-import org.evosuite.symbolic.expr.bv.IntegerBinaryExpression;
-import org.evosuite.symbolic.expr.bv.IntegerComparison;
-import org.evosuite.symbolic.expr.bv.IntegerConstant;
-import org.evosuite.symbolic.expr.bv.IntegerUnaryExpression;
-import org.evosuite.symbolic.expr.bv.IntegerVariable;
-import org.evosuite.symbolic.expr.bv.RealComparison;
-import org.evosuite.symbolic.expr.bv.RealToIntegerCast;
-import org.evosuite.symbolic.expr.bv.RealUnaryToIntegerExpression;
-import org.evosuite.symbolic.expr.bv.StringBinaryComparison;
-import org.evosuite.symbolic.expr.bv.StringBinaryToIntegerExpression;
-import org.evosuite.symbolic.expr.bv.StringMultipleComparison;
-import org.evosuite.symbolic.expr.bv.StringMultipleToIntegerExpression;
-import org.evosuite.symbolic.expr.bv.StringToIntegerCast;
-import org.evosuite.symbolic.expr.bv.StringUnaryToIntegerExpression;
-import org.evosuite.symbolic.expr.fp.IntegerToRealCast;
-import org.evosuite.symbolic.expr.fp.RealBinaryExpression;
-import org.evosuite.symbolic.expr.fp.RealConstant;
-import org.evosuite.symbolic.expr.fp.RealUnaryExpression;
-import org.evosuite.symbolic.expr.fp.RealVariable;
-import org.evosuite.symbolic.expr.reader.StringReaderExpr;
-import org.evosuite.symbolic.expr.ref.GetFieldExpression;
-import org.evosuite.symbolic.expr.ref.ClassReferenceVariable;
-import org.evosuite.symbolic.expr.reftype.ArrayTypeConstant;
-import org.evosuite.symbolic.expr.reftype.LambdaSyntheticTypeConstant;
-import org.evosuite.symbolic.expr.reftype.ClassTypeConstant;
-import org.evosuite.symbolic.expr.reftype.NullTypeConstant;
-import org.evosuite.symbolic.expr.str.IntegerToStringCast;
-import org.evosuite.symbolic.expr.str.RealToStringCast;
-import org.evosuite.symbolic.expr.str.StringBinaryExpression;
-import org.evosuite.symbolic.expr.str.StringConstant;
-import org.evosuite.symbolic.expr.str.StringMultipleExpression;
-import org.evosuite.symbolic.expr.str.StringUnaryExpression;
-import org.evosuite.symbolic.expr.str.StringVariable;
-=======
 import org.evosuite.symbolic.expr.bv.*;
 import org.evosuite.symbolic.expr.fp.*;
 import org.evosuite.symbolic.expr.reader.StringReaderExpr;
@@ -75,7 +34,6 @@
 import org.evosuite.symbolic.expr.reftype.LiteralClassType;
 import org.evosuite.symbolic.expr.reftype.LiteralNullType;
 import org.evosuite.symbolic.expr.str.*;
->>>>>>> 8730aedd
 import org.evosuite.symbolic.expr.token.HasMoreTokensExpr;
 import org.evosuite.symbolic.expr.token.NewTokenizerExpr;
 import org.evosuite.symbolic.expr.token.NextTokenizerExpr;
@@ -846,200 +804,4 @@
     public Object visit(LiteralClassType r, Void arg) {
         throw new UnsupportedOperationException(IMPLEMENT_ME);
     }
-<<<<<<< HEAD
-  }
-
-  @Override
-  public Object visit(StringVariable n, Void arg) {
-    return n.getConcreteValue();
-  }
-
-  @Override
-  public Object visit(HasMoreTokensExpr n, Void arg) {
-    StringTokenizer tokenizer = (StringTokenizer) n.getTokenizerExpr().accept(this, null);
-    return tokenizer.hasMoreTokens() ? TRUE_VALUE : FALSE_VALUE;
-  }
-
-  @Override
-  public Object visit(NewTokenizerExpr n, Void arg) {
-    String stringVal = (String) n.getString().accept(this, null);
-    String delimVal = (String) n.getDelimiter().accept(this, null);
-    StringTokenizer tokenizer = new StringTokenizer(stringVal, delimVal);
-    return tokenizer;
-  }
-
-  @Override
-  public Object visit(NextTokenizerExpr n, Void arg) {
-    StringTokenizer tokenizer = (StringTokenizer) n.getTokenizerExpr().accept(this, null);
-    tokenizer.nextToken();
-    return tokenizer;
-  }
-
-  @Override
-  public Object visit(StringNextTokenExpr n, Void arg) {
-    StringTokenizer tokenizer = (StringTokenizer) n.getTokenizerExpr().accept(this, null);
-    return tokenizer.nextToken();
-  }
-
-  @Override
-  public Object visit(GetFieldExpression r, Void arg) {
-    final Object conc_receiver = r.getReceiverExpr().accept(this, arg);
-    final String field_name = r.getFieldName();
-    if (conc_receiver == null) {
-      // TODO
-      throw new UnsupportedOperationException("How the null case should be handled?");
-    }
-    try {
-      Field field = conc_receiver.getClass().getField(field_name);
-      final boolean isAccessible = field.isAccessible();
-      field.setAccessible(true);
-      Object ret_value = field.get(conc_receiver);
-      field.setAccessible(isAccessible);
-      return ret_value;
-    } catch (NoSuchFieldException | SecurityException | IllegalArgumentException
-        | IllegalAccessException e) {
-      throw new RuntimeException(e);
-    }
-  }
-
-  // Array Store and Select
-
-  @Override
-  public Object visit(ArrayStore.IntegerArrayStore r, Void arg) {
-    Object array = r.getSymbolicArray().accept(this, null);
-    Long index = (Long) r.getSymbolicIndex().accept(this, null);
-    Long value = (Long) r.getSymbolicValue().accept(this, null);
-
-    int intIndex = Math.toIntExact(index);
-
-    // We don't work on the returned array to not update the concrete internal array
-    Object newArray = ArrayUtil.createArrayCopy(array);
-    Array.set(
-      newArray,
-      intIndex,
-      TypeUtil.convertIntegerTo(value, newArray.getClass().getComponentType().getName())
-    );
-
-    return newArray;
-  }
-
-  @Override
-  public Object visit(ArraySelect.IntegerArraySelect r, Void arg) {
-    Object array = r.getSymbolicArray().accept(this, null);
-    Long index = (Long) r.getSymbolicIndex().accept(this, null);
-
-    int intIndex = Math.toIntExact(index);
-
-    return TypeUtil.unboxPrimitiveValue(Array.get(array, intIndex));
-  }
-
-  @Override
-  public Object visit(ArraySelect.RealArraySelect r, Void arg) {
-    Object array = r.getSymbolicArray().accept(this, null);
-    Long index = (Long) r.getSymbolicIndex().accept(this, null);
-
-    int intIndex = Math.toIntExact(index);
-
-    return TypeUtil.unboxPrimitiveValue(Array.get(array, intIndex));
-  }
-
-  @Override
-  public Object visit(ArraySelect.StringArraySelect r, Void arg) {
-    return null;
-  }
-
-  @Override
-  public Object visit(ArrayStore.RealArrayStore r, Void arg) {
-    Object array = r.getSymbolicArray().accept(this, null);
-    Long index = (Long) r.getSymbolicIndex().accept(this, null);
-    Double value = (Double) r.getSymbolicValue().accept(this, null);
-
-    int intIndex = Math.toIntExact(index);
-
-    // We don't work on the returned array to not update the concrete internal array
-    Object newArray = ArrayUtil.createArrayCopy(array);
-    Array.set(newArray, intIndex, TypeUtil.convertRealTo(value, newArray.getClass().getComponentType().getName()));
-
-    return newArray;
-  }
-
-  @Override
-  public Object visit(ArrayStore.StringArrayStore r, Void arg) {
-    throw new UnsupportedOperationException(IMPLEMENT_ME);
-  }
-
-  // Array Constant and Variables
-
-  @Override
-  public Object visit(ArrayConstant.IntegerArrayConstant r, Void arg) {
-    return r.getConcreteValue();
-  }
-
-  @Override
-  public Object visit(ArrayConstant.RealArrayConstant r, Void arg) {
-    return r.getConcreteValue();
-  }
-
-  @Override
-  public Object visit(ArrayConstant.StringArrayConstant r, Void arg) { return r.getConcreteValue(); }
-
-  @Override
-  public Object visit(ArrayConstant.ReferenceArrayConstant r, Void arg) { return r.getConcreteValue(); }
-
-  @Override
-  public Object visit(ArrayVariable.IntegerArrayVariable r, Void arg) {
-    return r.getConcreteValue();
-  }
-
-  @Override
-  public Object visit(ArrayVariable.RealArrayVariable r, Void arg) {
-    return r.getConcreteValue();
-  }
-
-  @Override
-  public Object visit(ArrayVariable.StringArrayVariable r, Void arg) { return r.getConcreteValue(); }
-
-  @Override
-  public Object visit(ArrayVariable.ReferenceArrayVariable r, Void arg) { return r.getConcreteValue(); }
-
-  // References
-
-  @Override
-  public Object visit(NullReferenceConstant r, Void arg) {
-    return r.getConcreteValue();
-  }
-
-  @Override
-  public Object visit(ClassReferenceConstant r, Void args) {
-    return r.getConcreteValue();
-  }
-
-  @Override
-  public Object visit(ClassReferenceVariable r, Void arg) {
-    return r.getConcreteValue();
-  }
-
-  // NOTE (ilebrero): Types comparisons are not supported at the time. Might be at some point but there's no ETA.
-
-  @Override
-  public Object visit(LambdaSyntheticTypeConstant r, Void arg) {
-    throw new UnsupportedOperationException(IMPLEMENT_ME);
-  }
-
-  @Override
-  public Object visit(NullTypeConstant r, Void arg) {
-    throw new UnsupportedOperationException(IMPLEMENT_ME);
-  }
-
-  @Override
-  public Object visit(ClassTypeConstant r, Void arg) {
-    throw new UnsupportedOperationException(IMPLEMENT_ME);
-  }
-
-  @Override
-  public Object visit(ArrayTypeConstant r, Void arg) {
-    throw new UnsupportedOperationException(IMPLEMENT_ME);
-  }
-=======
->>>>>>> 8730aedd
 }