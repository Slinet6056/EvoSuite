--- conflicted
+++ resolved
@@ -19,7 +19,6 @@
  */
 package org.evosuite.symbolic.expr.reftype;
 
-import org.objectweb.asm.Type;
 import org.evosuite.symbolic.expr.AbstractExpression;
 
 /**
@@ -27,39 +26,23 @@
  *
  * @author Ignacio Lebrero
  */
-public abstract class ReferenceTypeExpression extends AbstractExpression<Type> implements ReferenceTypeValue {
+public abstract class ReferenceTypeExpression extends AbstractExpression<Object> implements ReferenceTypeValue {
 
     private static final long serialVersionUID = 4684495307141703121L;
 
     /**
-<<<<<<< HEAD
-     * referenceTypeId does not change during the lifetime of the reference
-     */
-    private final int referenceTypeId;
-=======
      * This is the result of applying System.identityHashCode to the concrete
      * class.
      */
     private final int concIdentityHashCode;
->>>>>>> 8730aedd
 
-    /**
-     * This is the result of applying System.identityHashCode to the concrete class.
-     */
-    private int concIdentityHashCode;
-
-    public ReferenceTypeExpression(Type concreteClass, int size, boolean containsSymbolicVariable, int referenceTypeId) {
+    public ReferenceTypeExpression(Class concreteClass, int size, boolean containsSymbolicVariable) {
         super(concreteClass, size, containsSymbolicVariable);
 
-        this.referenceTypeId = referenceTypeId;
         this.concIdentityHashCode = System.identityHashCode(concreteClass);
     }
 
     public int getConcIdentityHashCode() {
         return this.concIdentityHashCode;
     }
-
-    public int getReferenceTypeId() {
-        return referenceTypeId;
-    }
 }