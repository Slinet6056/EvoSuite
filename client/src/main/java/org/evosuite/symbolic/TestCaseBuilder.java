--- conflicted
+++ resolved
@@ -59,13 +59,8 @@
 
 public class TestCaseBuilder {
 
-<<<<<<< HEAD
 	private final DefaultTestCase testCase;
-	private final Map<Integer,Throwable> exceptions = new HashMap<Integer,Throwable>();
-=======
-	private final DefaultTestCase tc = new DefaultTestCase();
 	private final Map<Integer,Throwable> exceptions = new HashMap<>();
->>>>>>> 835552e9
 
 	private int nextPosition;
 
