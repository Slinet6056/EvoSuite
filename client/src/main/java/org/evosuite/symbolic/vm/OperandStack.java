/*
 * Copyright (C) 2010-2018 Gordon Fraser, Andrea Arcuri and EvoSuite
 * contributors
 *
 * This file is part of EvoSuite.
 *
 * EvoSuite is free software: you can redistribute it and/or modify it
 * under the terms of the GNU Lesser General Public License as published
 * by the Free Software Foundation, either version 3.0 of the License, or
 * (at your option) any later version.
 *
 * EvoSuite is distributed in the hope that it will be useful, but
 * WITHOUT ANY WARRANTY; without even the implied warranty of
 * MERCHANTABILITY or FITNESS FOR A PARTICULAR PURPOSE. See the GNU
 * Lesser Public License for more details.
 *
 * You should have received a copy of the GNU Lesser General Public
 * License along with EvoSuite. If not, see <http://www.gnu.org/licenses/>.
 */
package org.evosuite.symbolic.vm;

import org.evosuite.symbolic.expr.bv.IntegerValue;
import org.evosuite.symbolic.expr.fp.RealValue;
import org.evosuite.symbolic.expr.ref.NullReferenceConstant;
import org.evosuite.symbolic.expr.ref.ReferenceExpression;

import java.util.Deque;
import java.util.Iterator;
import java.util.LinkedList;

/**
 * @author galeotti
 */
public final class OperandStack implements Iterable<Operand> {

<<<<<<< HEAD
	private final Deque<Operand> stack = new LinkedList<>();

	public OperandStack() {}

	public void pushBv32(IntegerValue e) { stack.push(new Bv32Operand(e)); }
	public void pushBv64(IntegerValue e) { stack.push(new Bv64Operand(e)); }
	public void pushFp32(RealValue e) {	stack.push(new Fp32Operand(e));	}
	public void pushFp64(RealValue e) {	stack.push(new Fp64Operand(e));	}
	public void pushRef(ReferenceExpression r) { stack.push(new ReferenceOperand(r)); }

	public void pushNullRef() {
		NullReferenceConstant nullExpression = ExpressionFactory.NULL_REFERENCE;
		this.stack.push(new ReferenceOperand(nullExpression));
	}

	public ReferenceExpression popRef() {
		Operand ret_val = this.popOperand();
		ReferenceOperand ref = (ReferenceOperand) ret_val;
		return ref.getReference();
	}

	public IntegerValue popBv32() {
		Operand x = this.popOperand();
		Bv32Operand e = (Bv32Operand) x;
		return e.getIntegerExpression();
	}

	public IntegerValue popBv64() {
		Operand x = this.popOperand();
		Bv64Operand e = (Bv64Operand) x;
		return e.getIntegerExpression();
	}

	public RealValue popFp32() {
		Operand x = this.popOperand();
		Fp32Operand e = (Fp32Operand) x;
		return e.getRealExpression();
	}

	public RealValue popFp64() {
		Operand x = this.popOperand();
		Fp64Operand e = (Fp64Operand) x;
		return e.getRealExpression();
	}

	public Operand popOperand() {
		Operand ret_val = this.stack.pop();
		return ret_val;
	}

	public void pushOperand(Operand operand) {
		if (operand == null) {
			throw new IllegalArgumentException("Cannot push a null operand into OperandStack");
		}
		stack.push(operand);
	}

	public RealValue peekFp64() {
		Operand operand = stack.peek();
		Fp64Operand fp64 = (Fp64Operand) operand;
		return fp64.getRealExpression();
	}

	public RealValue peekFp32() {
		Operand operand = stack.peek();
		Fp32Operand fp32 = (Fp32Operand) operand;
		return fp32.getRealExpression();
	}

	public IntegerValue peekBv64() {
		Operand operand = stack.peek();
		Bv64Operand bv64 = (Bv64Operand) operand;
		return bv64.getIntegerExpression();
	}

	public IntegerValue peekBv32() {
		Operand operand = stack.peek();
		Bv32Operand bv32 = (Bv32Operand) operand;
		return bv32.getIntegerExpression();
	}

	public Operand peekOperand() {
		return stack.peek();
	}

	public Iterator<Operand> iterator() {
		return stack.iterator();
	}

	public ReferenceExpression peekRef() {
		Operand operand = this.peekOperand();
		if (!(operand instanceof ReferenceOperand)) {
			throw new ClassCastException(
					"top of stack is not a reference but an operand of type " + operand.getClass().getCanonicalName());
		}
		ReferenceOperand refOp = (ReferenceOperand) operand;
		ReferenceExpression ref = refOp.getReference();
		return ref;
	}

	@Override
	public String toString() {
		if (this.stack.isEmpty()) {
			return "<<EMPTY_OPERAND_STACK>>";
		}

		StringBuffer buff = new StringBuffer();
		for (Operand operand : this) {
			buff.append(operand.toString() + "\n");
		}
		return buff.toString();
	}

	public int size() {
		return stack.size();
	}
	public boolean isEmpty() { return stack.isEmpty(); }
	public void clearOperands() { stack.clear(); }
=======
    private final Deque<Operand> stack = new LinkedList<>();

    public OperandStack() {
    }

    public void pushBv32(IntegerValue e) {
        stack.push(new Bv32Operand(e));
    }

    public void pushBv64(IntegerValue e) {
        stack.push(new Bv64Operand(e));
    }

    public void pushFp32(RealValue e) {
        stack.push(new Fp32Operand(e));
    }

    public void pushFp64(RealValue e) {
        stack.push(new Fp64Operand(e));
    }

    public void pushRef(ReferenceExpression r) {
        stack.push(new ReferenceOperand(r));
    }

    public void pushNullRef() {
        ReferenceExpression nullExpression = ExpressionFactory.buildNewNullExpression();
        this.stack.push(new ReferenceOperand(nullExpression));
    }

    public ReferenceExpression popRef() {
        Operand ret_val = this.popOperand();
        ReferenceOperand ref = (ReferenceOperand) ret_val;
        return ref.getReference();
    }

    public IntegerValue popBv32() {
        Operand x = this.popOperand();
        Bv32Operand e = (Bv32Operand) x;
        return e.getIntegerExpression();
    }

    public IntegerValue popBv64() {
        Operand x = this.popOperand();
        Bv64Operand e = (Bv64Operand) x;
        return e.getIntegerExpression();
    }

    public RealValue popFp32() {
        Operand x = this.popOperand();
        Fp32Operand e = (Fp32Operand) x;
        return e.getRealExpression();
    }

    public RealValue popFp64() {
        Operand x = this.popOperand();
        Fp64Operand e = (Fp64Operand) x;
        return e.getRealExpression();
    }

    public Operand popOperand() {
        Operand ret_val = this.stack.pop();
        return ret_val;
    }

    public void pushOperand(Operand operand) {
        if (operand == null) {
            throw new IllegalArgumentException("Cannot push a null operand into OperandStack");
        }
        stack.push(operand);
    }

    public RealValue peekFp64() {
        Operand operand = stack.peek();
        Fp64Operand fp64 = (Fp64Operand) operand;
        return fp64.getRealExpression();
    }

    public RealValue peekFp32() {
        Operand operand = stack.peek();
        Fp32Operand fp32 = (Fp32Operand) operand;
        return fp32.getRealExpression();
    }

    public IntegerValue peekBv64() {
        Operand operand = stack.peek();
        Bv64Operand bv64 = (Bv64Operand) operand;
        return bv64.getIntegerExpression();
    }

    public IntegerValue peekBv32() {
        Operand operand = stack.peek();
        Bv32Operand bv32 = (Bv32Operand) operand;
        return bv32.getIntegerExpression();
    }

    public Operand peekOperand() {
        return stack.peek();
    }

    public Iterator<Operand> iterator() {
        return stack.iterator();
    }

    public ReferenceExpression peekRef() {
        Operand operand = this.peekOperand();
        if (!(operand instanceof ReferenceOperand)) {
            throw new ClassCastException(
                    "top of stack is not a reference but an operand of type " + operand.getClass().getCanonicalName());
        }
        ReferenceOperand refOp = (ReferenceOperand) operand;
        ReferenceExpression ref = refOp.getReference();
        return ref;
    }

    @Override
    public String toString() {
        if (this.stack.isEmpty()) {
            return "<<EMPTY_OPERAND_STACK>>";
        }

        StringBuffer buff = new StringBuffer();
        for (Operand operand : this) {
            buff.append(operand.toString() + "\n");
        }
        return buff.toString();
    }

    public int size() {
        return stack.size();
    }

    public boolean isEmpty() {
        return stack.isEmpty();
    }

    public void clearOperands() {
        stack.clear();
    }
>>>>>>> 8730aedd
}<|MERGE_RESOLUTION|>--- conflicted
+++ resolved
@@ -21,7 +21,6 @@
 
 import org.evosuite.symbolic.expr.bv.IntegerValue;
 import org.evosuite.symbolic.expr.fp.RealValue;
-import org.evosuite.symbolic.expr.ref.NullReferenceConstant;
 import org.evosuite.symbolic.expr.ref.ReferenceExpression;
 
 import java.util.Deque;
@@ -33,126 +32,6 @@
  */
 public final class OperandStack implements Iterable<Operand> {
 
-<<<<<<< HEAD
-	private final Deque<Operand> stack = new LinkedList<>();
-
-	public OperandStack() {}
-
-	public void pushBv32(IntegerValue e) { stack.push(new Bv32Operand(e)); }
-	public void pushBv64(IntegerValue e) { stack.push(new Bv64Operand(e)); }
-	public void pushFp32(RealValue e) {	stack.push(new Fp32Operand(e));	}
-	public void pushFp64(RealValue e) {	stack.push(new Fp64Operand(e));	}
-	public void pushRef(ReferenceExpression r) { stack.push(new ReferenceOperand(r)); }
-
-	public void pushNullRef() {
-		NullReferenceConstant nullExpression = ExpressionFactory.NULL_REFERENCE;
-		this.stack.push(new ReferenceOperand(nullExpression));
-	}
-
-	public ReferenceExpression popRef() {
-		Operand ret_val = this.popOperand();
-		ReferenceOperand ref = (ReferenceOperand) ret_val;
-		return ref.getReference();
-	}
-
-	public IntegerValue popBv32() {
-		Operand x = this.popOperand();
-		Bv32Operand e = (Bv32Operand) x;
-		return e.getIntegerExpression();
-	}
-
-	public IntegerValue popBv64() {
-		Operand x = this.popOperand();
-		Bv64Operand e = (Bv64Operand) x;
-		return e.getIntegerExpression();
-	}
-
-	public RealValue popFp32() {
-		Operand x = this.popOperand();
-		Fp32Operand e = (Fp32Operand) x;
-		return e.getRealExpression();
-	}
-
-	public RealValue popFp64() {
-		Operand x = this.popOperand();
-		Fp64Operand e = (Fp64Operand) x;
-		return e.getRealExpression();
-	}
-
-	public Operand popOperand() {
-		Operand ret_val = this.stack.pop();
-		return ret_val;
-	}
-
-	public void pushOperand(Operand operand) {
-		if (operand == null) {
-			throw new IllegalArgumentException("Cannot push a null operand into OperandStack");
-		}
-		stack.push(operand);
-	}
-
-	public RealValue peekFp64() {
-		Operand operand = stack.peek();
-		Fp64Operand fp64 = (Fp64Operand) operand;
-		return fp64.getRealExpression();
-	}
-
-	public RealValue peekFp32() {
-		Operand operand = stack.peek();
-		Fp32Operand fp32 = (Fp32Operand) operand;
-		return fp32.getRealExpression();
-	}
-
-	public IntegerValue peekBv64() {
-		Operand operand = stack.peek();
-		Bv64Operand bv64 = (Bv64Operand) operand;
-		return bv64.getIntegerExpression();
-	}
-
-	public IntegerValue peekBv32() {
-		Operand operand = stack.peek();
-		Bv32Operand bv32 = (Bv32Operand) operand;
-		return bv32.getIntegerExpression();
-	}
-
-	public Operand peekOperand() {
-		return stack.peek();
-	}
-
-	public Iterator<Operand> iterator() {
-		return stack.iterator();
-	}
-
-	public ReferenceExpression peekRef() {
-		Operand operand = this.peekOperand();
-		if (!(operand instanceof ReferenceOperand)) {
-			throw new ClassCastException(
-					"top of stack is not a reference but an operand of type " + operand.getClass().getCanonicalName());
-		}
-		ReferenceOperand refOp = (ReferenceOperand) operand;
-		ReferenceExpression ref = refOp.getReference();
-		return ref;
-	}
-
-	@Override
-	public String toString() {
-		if (this.stack.isEmpty()) {
-			return "<<EMPTY_OPERAND_STACK>>";
-		}
-
-		StringBuffer buff = new StringBuffer();
-		for (Operand operand : this) {
-			buff.append(operand.toString() + "\n");
-		}
-		return buff.toString();
-	}
-
-	public int size() {
-		return stack.size();
-	}
-	public boolean isEmpty() { return stack.isEmpty(); }
-	public void clearOperands() { stack.clear(); }
-=======
     private final Deque<Operand> stack = new LinkedList<>();
 
     public OperandStack() {
@@ -292,5 +171,4 @@
     public void clearOperands() {
         stack.clear();
     }
->>>>>>> 8730aedd
 }