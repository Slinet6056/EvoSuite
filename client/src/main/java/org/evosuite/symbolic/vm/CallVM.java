--- conflicted
+++ resolved
@@ -1,4 +1,3 @@
-<<<<<<< HEAD
 /**
  * Copyright (C) 2010-2018 Gordon Fraser, Andrea Arcuri and EvoSuite
  * contributors
@@ -24,10 +23,8 @@
 import java.lang.reflect.Member;
 import java.lang.reflect.Method;
 import java.lang.reflect.Modifier;
-import java.util.Deque;
-import java.util.HashMap;
-import java.util.Iterator;
-import java.util.LinkedList;
+import java.util.*;
+import java.util.stream.Collectors;
 
 import org.evosuite.symbolic.expr.bv.IntegerConstant;
 import org.evosuite.symbolic.expr.fp.RealConstant;
@@ -40,12 +37,12 @@
 
 /**
  * Explicit inter-procedural control transfer: InvokeXXX, Return, etc.
- * 
+ *
  * We ignore the CALLER_STACK_PARAM calls here, as we have maintained the
  * operand stack during the caller's execution, so we already know the operand
  * stack values and therefore the parameter values to be used for a given method
  * invocation.
- * 
+ *
  * @author csallner@uta.edu (Christoph Csallner)
  */
 public final class CallVM extends AbstractVM {
@@ -102,10 +99,10 @@
 
 	/**
 	 * Begin of a basic block that is the begin of an exception handler.
-	 * 
+	 *
 	 * We could be in an entirely different invocation frame than the previous
 	 * instruction was in.
-	 * 
+	 *
 	 * TODO: Account for different call sites in the same method. This may lead
 	 * to the need to discard frames although they are of the same function as
 	 * indicated by the parameters.
@@ -190,20 +187,20 @@
 
 	/**
 	 * Pop operands off caller stack
-	 * 
+	 *
 	 * Method methName is about to start execution.
-	 * 
+	 *
 	 * At this point we have either already seen (observed InvokeXXX) or missed
 	 * this invocation of the methName method.
-	 * 
+	 *
 	 * We miss any of the following: - invoke <clinit> (as there are no such
 	 * statements) - invoke <init> (as we do not add instrumentation code for
 	 * these)
-	 * 
+	 *
 	 * User code cannot call the <clinit>() method directly. Instead, the JVM
 	 * invokes a class's initializer implicitly, upon the first use of the
 	 * class.
-	 * 
+	 *
 	 * http://java.sun.com/docs/books/jvms/second_edition/html/Concepts.doc.html
 	 * #32316
 	 * http://java.sun.com/docs/books/jvms/second_edition/html/Concepts.doc
@@ -414,7 +411,7 @@
 
 	/**
 	 * Asm method descriptor --> Method parameters as Java Reflection classes.
-	 * 
+	 *
 	 * Does not include the receiver for
 	 */
 	private Class<?>[] getArgumentClasses(String methDesc) {
@@ -428,35 +425,42 @@
 		return classes;
 	}
 
+	private static Method findMethodFromClass(Class<?> clazz, String methodName, Class<?>[] argTypes){
+        Method method = null;
+	    try {
+            method = clazz.getDeclaredMethod(methodName, argTypes);
+        } catch (NoSuchMethodException ignored) {
+        }
+        return method;
+	}
+
 	/**
 	 * Resolves (static) method overloading.
-	 * 
+	 *
 	 * Ensures that owner class is prepared.
-	 * 
+	 *
 	 * FIXME: user code calling java.util.Deque.isEmpty() crashes this method
-	 * 
+	 *
 	 * @return method named name, declared by owner or one of its super-classes,
 	 *         which has the parameters encoded in methDesc.
 	 */
 	private Method resolveMethodOverloading(String owner, String name, String methDesc) {
+		if(owner.equals("com.sun.org.apache.xerces.internal.jaxp.SAXParserImpl")){
+			int y=0;
+		}
 		Method method = null;
 		final Deque<Class<?>> interfaces = new LinkedList<Class<?>>();
 
 		Class<?> claz = env.ensurePrepared(owner);
 		/* Resolve method overloading -- need method parameter types */
 		Class<?>[] argTypes = getArgumentClasses(methDesc);
-
 		while ((method == null) && (claz != null)) {
-			Class<?>[] ifaces = claz.getInterfaces();
-			for (Class<?> iface : ifaces)
-				interfaces.add(iface);
-
-			try { // TODO: Need getDeclaredMethods here?
-				method = claz.getDeclaredMethod(name, argTypes);
-			} catch (NoSuchMethodException nsme) { // TODO: do not use
-													// exceptions
-				claz = claz.getSuperclass();
-			}
+			interfaces.addAll(Arrays.asList(claz.getInterfaces()));
+
+			method = findMethodFromClass(claz,name,argTypes);
+
+			if(method == null)
+			    claz = claz.getSuperclass();
 
 			if (claz == null && !interfaces.isEmpty())
 				claz = interfaces.pop();
@@ -514,948 +518,6 @@
 	 * <li>not a constructor <init></li>
 	 * <li>not a class initializer <clinit></li>
 	 * </ul>
-	 * 
-	 * @return static method descriptor
-	 */
-	private Method methodCall(String className, String methName, String methDesc) {
-		final Method method = resolveMethodOverloading(className, methName, methDesc);
-		/* private method may be native */
-		boolean instrumented = isIgnored(method);
-		env.topFrame().invokeInstrumentedCode(instrumented);
-		return method;
-	}
-
-	/**
-	 * http://java.sun.com/docs/books/jvms/second_edition/html/Instructions2.
-	 * doc6.html#invokestatic
-	 */
-	@Override
-	public void INVOKESTATIC(String className, String methName, String methDesc) {
-		stackParamCount = 0;
-		env.topFrame().invokeNeedsThis = false;
-		methodCall(className, methName, methDesc);
-	}
-
-	/**
-	 * Used to invoke any
-	 * <ul>
-	 * <li>instance initialization method <init> = (constructor + field init)
-	 * </li>
-	 * <li>private method</li>
-	 * <li>method of a superclass of the current class</li>
-	 * </ul>
-	 * 
-	 * No dynamic dispatch (unlike InvokeVirtual)
-	 * 
-	 * http://java.sun.com/docs/books/jvms/second_edition/html/Instructions2.
-	 * doc6.html#invokespecial
-	 * http://java.sun.com/docs/books/jvms/second_edition
-	 * /html/Overview.doc.html#12174
-	 * http://java.sun.com/docs/books/jvms/second_edition
-	 * /html/Concepts.doc.html#33032
-	 */
-	@Override
-	public void INVOKESPECIAL(String className, String methName, String methDesc) {
-		stackParamCount = 0;
-		env.topFrame().invokeNeedsThis = true;
-
-		if (conf.INIT.equals(methName)) {
-			boolean instrumented = !conf.isIgnored(className);
-			env.topFrame().invokeInstrumentedCode(instrumented);
-		} else {
-			methodCall(className, methName, methDesc);
-		}
-	}
-
-	@Override
-	public void INVOKESPECIAL(Object conc_receiver, String className, String methName, String methDesc) {
-		INVOKESPECIAL(className, methName, methDesc);
-//		String concreteClassName = conc_receiver.getClass().getName();
-//		if (concreteClassName != null) {
-//			INVOKESPECIAL(concreteClassName, methName, methDesc);
-//		} else {
-//			INVOKESPECIAL(className, methName, methDesc);
-//		}
-	}
-
-	/**
-	 * We get this callback right before the user code makes the corresponding
-	 * virtual call to method className.methName(methDesc). See:
-	 * {@link ConcolicMethodAdapter#visitMethodInsn}
-	 * 
-	 * <p>
-	 * The current instrumentation system only calls this version of
-	 * INVOKEVIRTUAL for methods that take two or fewer parameters.
-	 * 
-	 * http://java.sun.com/docs/books/jvms/second_edition/html/Instructions2.
-	 * doc6.html#invokevirtual
-	 */
-	@Override
-	public void INVOKEVIRTUAL(Object conc_receiver, String className, String methName, String methDesc) {
-		stackParamCount = 0;
-
-		env.topFrame().invokeNeedsThis = true;
-
-		Iterator<Operand> it = env.topFrame().operandStack.iterator();
-		Type[] argTypes = Type.getArgumentTypes(methDesc);
-		for (int i = 0; i < argTypes.length; i++) {
-			it.next();
-		}
-		ReferenceOperand ref_operand = (ReferenceOperand) it.next();
-		ReferenceExpression symb_receiver = ref_operand.getReference();
-		env.heap.initializeReference(conc_receiver, symb_receiver);
-
-		if (nullReferenceViolation(conc_receiver, symb_receiver))
-			return;
-
-		String concreteClassName = conc_receiver.getClass().getName();
-		Method virtualMethod = methodCall(concreteClassName, methName, methDesc);
-		chooseReceiverType(className, conc_receiver, methDesc, virtualMethod);
-	}
-
-	private boolean nullReferenceViolation(Object conc_receiver, ReferenceExpression symb_receiver) {
-		return conc_receiver == null;
-	}
-
-	/**
-	 * We get this callback right before the user code makes the corresponding
-	 * call to interface method className.methName(methDesc). See:
-	 * {@link ConcolicMethodAdapter#visitMethodInsn}
-	 * 
-	 * <p>
-	 * http://java.sun.com/docs/books/jvms/second_edition/html/Instructions2.
-	 * doc6.html#invokeinterface
-	 */
-	@Override
-	public void INVOKEINTERFACE(Object conc_receiver, String className, String methName, String methDesc) {
-		stackParamCount = 0;
-		env.topFrame().invokeNeedsThis = true;
-		if (nullReferenceViolation(conc_receiver, null))
-			return;
-
-		String concreteClassName = conc_receiver.getClass().getName();
-		Method method = methodCall(concreteClassName, methName, methDesc);
-		chooseReceiverType(className, conc_receiver, methDesc, method);
-
-	}
-
-	/**
-	 * Add dynamic type of receiver to path condition.
-	 */
-	private void chooseReceiverType(String className, Object receiver, String methDesc, Method staticMethod) {
-
-		if (nullReferenceViolation(receiver, null)) {
-			throw new IllegalArgumentException("we are post null-deref check");
-		}
-
-		/*
-		 * Only encode the receiver type in a constraint if dynamic dispatach
-		 * can happen: not(isFinal(static receiver type))
-		 */
-		final Class<?> staticReceiver = env.ensurePrepared(className);
-		if (Modifier.isFinal(staticReceiver.getModifiers()))
-			return;
-
-		/*
-		 * Heuristic: Do not encode the receiver type if a method is
-		 * "final native", e.g., Object.getClass().
-		 * 
-		 * not( isNative(static method descriptor) && isFinal(static method
-		 * descriptor))
-		 */
-		final int methodModifiers = staticMethod.getModifiers();
-		if (Modifier.isNative(methodModifiers) && Modifier.isFinal(methodModifiers))
-			return;
-
-	}
-
-	private Frame popFrameAndDisposeCallerParams() {
-		Frame frame = env.popFrame();
-
-		if (!env.isEmpty() && env.topFrame().weInvokedInstrumentedCode())
-			env.topFrame().disposeMethInvokeArgs(frame);
-
-		return frame;
-	}
-
-	/**
-	 * Dispose our frame, we have no value to return.
-	 */
-	@Override
-	public void RETURN() {
-		popFrameAndDisposeCallerParams();
-	}
-
-	/**
-	 * Dispose our frame and transfer the return value back.
-	 */
-	@Override
-	public void IRETURN() {
-		Frame returningFrame = popFrameAndDisposeCallerParams();
-
-		if (env.topFrame().weInvokedInstrumentedCode()) {
-			Operand ret_val = returningFrame.operandStack.popOperand();
-			env.topFrame().operandStack.pushOperand(ret_val);
-		}
-	}
-
-	@Override
-	public void LRETURN() {
-		IRETURN();
-	}
-
-	@Override
-	public void FRETURN() {
-		IRETURN();
-	}
-
-	@Override
-	public void DRETURN() {
-		IRETURN();
-	}
-
-	@Override
-	public void ARETURN() {
-		IRETURN();
-	}
-
-	/**
-	 * No actual return value.
-	 * 
-	 * If we invoked uninstrumented code, then throw away the parameters passed
-	 * to that uninstrumented code.
-	 */
-	@Override
-	public void CALL_RESULT(String owner, String name, String desc) {
-
-		if (env.topFrame().weInvokedInstrumentedCode())
-			// RETURN already did it
-			return;
-		else {
-			/**
-			 * Since control flow is returning from un-instrumented code, we
-			 * must get rid of the method arguments since the callee did not
-			 * consume the method arguments.
-			 */
-			env.topFrame().disposeMethInvokeArgs(desc);
-		}
-	}
-
-	/**
-	 * Our chance to capture the value returned by a native or un-instrumented
-	 * method.
-	 */
-	@Override
-	public void CALL_RESULT(boolean res, String owner, String name, String desc) {
-		CALL_RESULT(owner, name, desc);
-
-		if (env.topFrame().weInvokedInstrumentedCode()) { // RETURN already did
-															// it
-			return;
-		} else {
-			/**
-			 * We are returning from uninstrumented code. This is the only way
-			 * of storing the uninstrumented return value to the symbolic state.
-			 */
-			int i = res ? 1 : 0;
-			IntegerConstant value = ExpressionFactory.buildNewIntegerConstant(i);
-			env.topFrame().operandStack.pushBv32(value);
-		}
-	}
-
-	/**
-	 * int, short, byte all map to a BitVec32
-	 * 
-	 * TODO: Will this work for char?
-	 */
-	@Override
-	public void CALL_RESULT(int res, String owner, String name, String desc) {
-		CALL_RESULT(owner, name, desc);
-
-		if (env.topFrame().weInvokedInstrumentedCode()) {// RETURN already did
-															// it
-			return;
-		} else {
-			/**
-			 * We are returning from uninstrumented code. This is the only way
-			 * of storing the uninstrumented return value to the symbolic state.
-			 */
-			IntegerConstant value = ExpressionFactory.buildNewIntegerConstant(res);
-			env.topFrame().operandStack.pushBv32(value);
-		}
-	}
-
-	@Override
-	public void CALL_RESULT(Object res, String owner, String name, String desc) {
-		CALL_RESULT(owner, name, desc);
-
-		if (env.topFrame().weInvokedInstrumentedCode())
-			// RETURN already did it
-			return;
-		else {
-			/**
-			 * We are returning from uninstrumented code. This is the only way
-			 * of storing the method return value to the symbolic state.
-			 */
-			ReferenceExpression symb_ref = env.heap.getReference(res);
-			env.topFrame().operandStack.pushRef(symb_ref);
-		}
-	}
-
-	@Override
-	public void CALL_RESULT(long res, String owner, String name, String desc) {
-		CALL_RESULT(owner, name, desc);
-
-		if (env.topFrame().weInvokedInstrumentedCode()) {
-			// RETURN already did it
-			return;
-		} else {
-			/**
-			 * We are returning from uninstrumented code. This is the only way
-			 * of storing the uninstrumented return value to the symbolic state.
-			 */
-			IntegerConstant value = ExpressionFactory.buildNewIntegerConstant(res);
-			env.topFrame().operandStack.pushBv64(value);
-		}
-	}
-
-	@Override
-	public void CALL_RESULT(double res, String owner, String name, String desc) {
-		CALL_RESULT(owner, name, desc);
-
-		if (env.topFrame().weInvokedInstrumentedCode()) {
-			// RETURN already did it
-			return;
-		} else {
-			/**
-			 * We are returning from uninstrumented code. This is the only way
-			 * of storing the uninstrumented return value to the symbolic state.
-			 */
-			RealConstant value = ExpressionFactory.buildNewRealConstant(res);
-			env.topFrame().operandStack.pushFp64(value);
-		}
-	}
-
-	@Override
-	public void CALL_RESULT(float res, String owner, String name, String desc) {
-		CALL_RESULT(owner, name, desc);
-
-		if (env.topFrame().weInvokedInstrumentedCode()) {// RETURN already did
-															// it
-			return;
-		} else {
-			/**
-			 * We are returning from uninstrumented code. This is the only way
-			 * of storing the uninstrumented return value to the symbolic state.
-			 */
-			RealConstant value = ExpressionFactory.buildNewRealConstant(res);
-			env.topFrame().operandStack.pushFp32(value);
-		}
-
-	}
-
-	/**
-	 * Nested class: Container for maximum size of operand stack and maximum
-	 * number of local variables.
-	 */
-	private final static class MemberInfo {
-		@SuppressWarnings("unused")
-		final int maxStack, maxLocals;
-
-		MemberInfo(int maxStack, int maxLocals) {
-			this.maxStack = maxStack;
-			this.maxLocals = maxLocals;
-		}
-	}
-
-	int stackParamCount = 0;
-
-	@Override
-	public void CALLER_STACK_PARAM(int nr, int calleeLocalsIndex, int value) {
-		stackParamCount++;
-	}
-
-	@Override
-	public void CALLER_STACK_PARAM(int nr, int calleeLocalsIndex, boolean value) {
-		stackParamCount++;
-	}
-
-	@Override
-	public void CALLER_STACK_PARAM(int nr, int calleeLocalsIndex, short value) {
-		stackParamCount++;
-	}
-
-	@Override
-	public void CALLER_STACK_PARAM(int nr, int calleeLocalsIndex, byte value) {
-		stackParamCount++;
-	}
-
-	@Override
-	public void CALLER_STACK_PARAM(int nr, int calleeLocalsIndex, char value) {
-		stackParamCount++;
-	}
-
-	@Override
-	public void CALLER_STACK_PARAM(int nr, int calleeLocalsIndex, long value) {
-		stackParamCount++;
-	}
-
-	@Override
-	public void CALLER_STACK_PARAM(int nr, int calleeLocalsIndex, float value) {
-		stackParamCount++;
-	}
-
-	@Override
-	public void CALLER_STACK_PARAM(int nr, int calleeLocalsIndex, double value) {
-		stackParamCount++;
-	}
-
-	@Override
-	public void CALLER_STACK_PARAM(int nr, int calleeLocalsIndex, Object conc_ref) {
-		stackParamCount++;
-
-		int operand_index = stackParamCount - 1;
-		Operand op = getOperand(operand_index);
-		ReferenceOperand ref_op = (ReferenceOperand) op;
-		ReferenceExpression symb_ref = ref_op.getReference();
-
-		env.heap.initializeReference(conc_ref, symb_ref);
-	}
-
-	private Operand getOperand(int index) {
-		Operand op;
-		Iterator<Operand> it = env.topFrame().operandStack.iterator();
-		for (int i = 0; i < index + 1; i++) {
-			op = it.next();
-			if (i == index) {
-				return op;
-			}
-		}
-		return null;
-	}
-
-}
-=======
-/**
- * Copyright (C) 2010-2018 Gordon Fraser, Andrea Arcuri and EvoSuite
- * contributors
- *
- * This file is part of EvoSuite.
- *
- * EvoSuite is free software: you can redistribute it and/or modify it
- * under the terms of the GNU Lesser General Public License as published
- * by the Free Software Foundation, either version 3.0 of the License, or
- * (at your option) any later version.
- *
- * EvoSuite is distributed in the hope that it will be useful, but
- * WITHOUT ANY WARRANTY; without even the implied warranty of
- * MERCHANTABILITY or FITNESS FOR A PARTICULAR PURPOSE. See the GNU
- * Lesser Public License for more details.
- *
- * You should have received a copy of the GNU Lesser General Public
- * License along with EvoSuite. If not, see <http://www.gnu.org/licenses/>.
- */
-package org.evosuite.symbolic.vm;
-
-import java.lang.reflect.Constructor;
-import java.lang.reflect.Member;
-import java.lang.reflect.Method;
-import java.lang.reflect.Modifier;
-import java.util.*;
-import java.util.stream.Collectors;
-
-import org.evosuite.symbolic.expr.bv.IntegerConstant;
-import org.evosuite.symbolic.expr.fp.RealConstant;
-import org.evosuite.symbolic.expr.ref.ReferenceConstant;
-import org.evosuite.symbolic.expr.ref.ReferenceExpression;
-import org.evosuite.symbolic.instrument.ConcolicInstrumentingClassLoader;
-import org.evosuite.symbolic.instrument.ConcolicMethodAdapter;
-import org.objectweb.asm.Type;
-import org.evosuite.dse.AbstractVM;
-
-/**
- * Explicit inter-procedural control transfer: InvokeXXX, Return, etc.
- *
- * We ignore the CALLER_STACK_PARAM calls here, as we have maintained the
- * operand stack during the caller's execution, so we already know the operand
- * stack values and therefore the parameter values to be used for a given method
- * invocation.
- *
- * @author csallner@uta.edu (Christoph Csallner)
- */
-public final class CallVM extends AbstractVM {
-
-	private final SymbolicEnvironment env;
-
-	/**
-	 * Constructor
-	 */
-	public CallVM(SymbolicEnvironment env, ConcolicInstrumentingClassLoader classLoader) {
-		this.env = env;
-		this.classLoader = classLoader;
-	}
-
-	/**
-	 * Start executing a static (class) initializer -- <clinit>()
-	 */
-	private void CLINIT_BEGIN(String className) {
-		/*
-		 * <clinit>() method can read textually earlier fields
-		 */
-		env.ensurePrepared(className);
-		Frame frame = new StaticInitializerFrame(className);
-		env.pushFrame(frame); // <clinit>() has no parameters
-	}
-
-	/**
-	 * @param function
-	 *            the method we are looking for in the frame stack
-	 * @return constructor matches with the current frame, after discarding some
-	 *         frames when necessary to match
-	 */
-	private boolean discardFrames(String className, String methName, Member function) {
-		if (function == null)
-			throw new IllegalArgumentException("function should be non null");
-
-		if (env.topFrame() instanceof FakeBottomFrame)
-			return false;
-
-		Frame topFrame = env.topFrame();
-		if (topFrame instanceof StaticInitializerFrame) {
-			StaticInitializerFrame clinitFrame = (StaticInitializerFrame) topFrame;
-			if (methName.equals(conf.INIT) && clinitFrame.getClassName().equals(className)) {
-				return true;
-			}
-		}
-
-		if (function != null && function.equals(topFrame.getMember()))
-			return true;
-
-		env.popFrame();
-		return discardFrames(className, methName, function);
-	}
-
-	/**
-	 * Begin of a basic block that is the begin of an exception handler.
-	 *
-	 * We could be in an entirely different invocation frame than the previous
-	 * instruction was in.
-	 *
-	 * TODO: Account for different call sites in the same method. This may lead
-	 * to the need to discard frames although they are of the same function as
-	 * indicated by the parameters.
-	 */
-	@Override
-	public void HANDLER_BEGIN(int access, String className, String methName, String methDesc) {
-
-		if (conf.CLINIT.equals(methName)) {
-
-			discardFramesClassInitializer(className, methName);
-
-		} else {
-
-			// the method or constructor containing this handler
-			Member function = null;
-			if (conf.INIT.equals(methName))
-				function = resolveConstructorOverloading(className, methDesc);
-			else
-				function = resolveMethodOverloading(className, methName, methDesc);
-
-			/**
-			 * function could be equal to null if handler is in class
-			 * initializer
-			 */
-			discardFrames(className, methName, function);
-		}
-
-		env.topFrame().operandStack.clearOperands();
-		/**
-		 * This exception is added to the HANDLER_BEGIN because no other
-		 * instruction adds the corresponding exception. The handler will store
-		 * the exception to the locals table
-		 */
-		ReferenceConstant exception_reference = new ReferenceConstant(Type.getType(Exception.class), -1);
-		env.topFrame().operandStack.pushRef(exception_reference);
-	}
-
-	private boolean discardFramesClassInitializer(String className, String methName) {
-		if (!conf.CLINIT.equals(methName))
-			throw new IllegalArgumentException("methName should be <clinit>");
-
-		if (env.topFrame() instanceof FakeBottomFrame)
-			return false;
-
-		Frame topFrame = env.topFrame();
-		if (topFrame instanceof StaticInitializerFrame) {
-			StaticInitializerFrame clinitFrame = (StaticInitializerFrame) topFrame;
-			if (methName.equals(conf.CLINIT) && clinitFrame.getClassName().equals(className)) {
-				return true;
-			}
-		}
-
-		env.popFrame();
-		return discardFramesClassInitializer(className, methName);
-	}
-
-	private final HashMap<Member, MemberInfo> memberInfos = new HashMap<Member, MemberInfo>();
-	private final ConcolicInstrumentingClassLoader classLoader;
-
-	/**
-	 * Cache max values for this method, except for static initializers.
-	 */
-	@Override
-	public void METHOD_MAXS(String className, String methName, String methDesc, int maxStack, int maxLocals) {
-		if (conf.CLINIT.equals(methName))
-			return;
-
-		Member member = null;
-		if (conf.INIT.equals(methName))
-			member = resolveConstructorOverloading(className, methDesc);
-		else
-			member = resolveMethodOverloading(className, methName, methDesc);
-
-		if (member == null)
-			return; // TODO: could not resolve method or constructor
-
-		if (memberInfos.containsKey(member))
-			return;
-
-		memberInfos.put(member, new MemberInfo(maxStack, maxLocals));
-	}
-
-	/**
-	 * Pop operands off caller stack
-	 *
-	 * Method methName is about to start execution.
-	 *
-	 * At this point we have either already seen (observed InvokeXXX) or missed
-	 * this invocation of the methName method.
-	 *
-	 * We miss any of the following: - invoke <clinit> (as there are no such
-	 * statements) - invoke <init> (as we do not add instrumentation code for
-	 * these)
-	 *
-	 * User code cannot call the <clinit>() method directly. Instead, the JVM
-	 * invokes a class's initializer implicitly, upon the first use of the
-	 * class.
-	 *
-	 * http://java.sun.com/docs/books/jvms/second_edition/html/Concepts.doc.html
-	 * #32316
-	 * http://java.sun.com/docs/books/jvms/second_edition/html/Concepts.doc
-	 * .html#19075
-	 * http://java.sun.com/docs/books/jvms/second_edition/html/Overview
-	 * .doc.html#16262
-	 */
-	@Override
-	public void METHOD_BEGIN(int access, String className, String methName, String methDesc) {
-		/* TODO: Use access param to determine needsThis */
-
-		if (conf.CLINIT.equals(methName)) {
-			CLINIT_BEGIN(className);
-			return;
-		}
-
-		if (env.topFrame().weInvokedInstrumentedCode() == false) {
-			// An uninstrumented caller has called instrumented code
-			// This is problemtatic
-		}
-
-		prepareStackIfNeeded(className, methName, methDesc);
-
-		/* Begin of a method or constructor */
-		final Frame callerFrame = env.topFrame(); // guy who (transitively)
-													// called us
-		Frame frame;
-		boolean calleeNeedsThis = false;
-		if (conf.INIT.equals(methName)) {
-			Constructor<?> constructor = resolveConstructorOverloading(className, methDesc);
-			int maxLocals = conf.MAX_LOCALS_DEFAULT;
-			MemberInfo memberInfo = memberInfos.get(constructor);
-			if (memberInfo != null)
-				maxLocals = memberInfo.maxLocals;
-			frame = new ConstructorFrame(constructor, maxLocals);
-			calleeNeedsThis = true;
-
-			if (callerFrame.weInvokedInstrumentedCode() == false) {
-				/**
-				 * Since this is a constructor called from un-instrumented code,
-				 * we need to "simulate" the missing NEW. This means 1) create a
-				 * new object reference 2) populate the localstable with the new
-				 * reference
-				 */
-				Class<?> clazz = classLoader.getClassForName(className);
-				Type objectType = Type.getType(clazz);
-				ReferenceConstant newObject = this.env.heap.buildNewReferenceConstant(objectType);
-				frame.localsTable.setRefLocal(0, newObject);
-			}
-		} else {
-			Method method = resolveMethodOverloading(className, methName, methDesc);
-			int maxLocals = conf.MAX_LOCALS_DEFAULT;
-			MemberInfo memberInfo = memberInfos.get(method);
-			if (memberInfo != null)
-				maxLocals = memberInfo.maxLocals;
-			frame = new MethodFrame(method, maxLocals);
-			calleeNeedsThis = !Modifier.isStatic(method.getModifiers());
-		}
-
-		/*
-		 * If our caller called uninstrumented code then we should not ruin his
-		 * operand stack! Instead, METHOD_BEGIN_PARAM will supply the concrete
-		 * parameter values and create corresponding symbolic constants.
-		 */
-		if (callerFrame.weInvokedInstrumentedCode() == false) {
-
-			env.pushFrame(frame);
-
-			// deal with Class.newInstance?
-
-			return;
-		}
-
-		/*
-		 * Our caller directly called us. We should take our parameters from his
-		 * stack.
-		 */
-		Class<?>[] paramTypes = getArgumentClasses(methDesc);
-		final Deque<Operand> params = new LinkedList<Operand>();
-		Iterator<Operand> it = env.topFrame().operandStack.iterator();
-		for (int i = paramTypes.length - 1; i >= 0; i--) {
-			// read parameters from caller operand srack
-			Operand param = it.next();
-			params.push(param);
-		}
-
-		int index = 0;
-		for (Operand param : params) {
-			frame.localsTable.setOperand(index + (calleeNeedsThis ? 1 : 0), param);
-			if (param instanceof SingleWordOperand)
-				index += 1;
-			else if (param instanceof DoubleWordOperand)
-				index += 2;
-			else {
-				throw new IllegalStateException("Unknown operand type " + param.getClass().getName());
-			}
-		}
-
-		if (calleeNeedsThis) { // "this" instance
-			Operand param = it.next();
-			ReferenceOperand refOperand = (ReferenceOperand) param;
-			frame.localsTable.setRefLocal(0, refOperand.getReference());
-		}
-
-		env.pushFrame(frame);
-	}
-
-	private void prepareStackIfNeeded(String className, String methName, String methDesc) {
-
-		Method method = null;
-		if (env.isEmpty()) {
-			Class<?> claz = classLoader.getClassForName(className);
-
-			Method[] declMeths = claz.getDeclaredMethods();
-			for (Method declMeth : declMeths) {
-				if (!Modifier.isPublic(declMeth.getModifiers()))
-					continue;
-				if (declMeth.getName().equals(methName))
-					method = declMeth;
-			}
-
-			if (method != null) {
-				env.prepareStack(method);
-			}
-		}
-
-		if (env.isEmpty()) {
-			throw new IllegalStateException();
-		}
-
-	}
-
-	@Override
-	public void METHOD_BEGIN_RECEIVER(Object value) {
-		if (!env.callerFrame().weInvokedInstrumentedCode()) {
-			ReferenceExpression ref = env.heap.getReference(value);
-			env.topFrame().localsTable.setRefLocal(0, ref);
-		}
-	}
-
-	@Override
-	public void METHOD_BEGIN_PARAM(int nr, int index, int value) {
-		if (!env.callerFrame().weInvokedInstrumentedCode()) {
-			IntegerConstant literal_value = ExpressionFactory.buildNewIntegerConstant(value);
-			env.topFrame().localsTable.setBv32Local(index, literal_value);
-		}
-	}
-
-	@Override
-	public void METHOD_BEGIN_PARAM(int nr, int index, boolean value) {
-		if (!env.callerFrame().weInvokedInstrumentedCode()) {
-			METHOD_BEGIN_PARAM(nr, index, value ? 1 : 0);
-		}
-	}
-
-	@Override
-	public void METHOD_BEGIN_PARAM(int nr, int index, byte value) {
-		if (!env.callerFrame().weInvokedInstrumentedCode()) {
-			METHOD_BEGIN_PARAM(nr, index, (int) value);
-		}
-	}
-
-	@Override
-	public void METHOD_BEGIN_PARAM(int nr, int index, char value) {
-		if (!env.callerFrame().weInvokedInstrumentedCode()) {
-			METHOD_BEGIN_PARAM(nr, index, (int) value);
-		}
-	}
-
-	@Override
-	public void METHOD_BEGIN_PARAM(int nr, int index, short value) {
-		if (!env.callerFrame().weInvokedInstrumentedCode()) {
-			METHOD_BEGIN_PARAM(nr, index, (int) value);
-		}
-	}
-
-	@Override
-	public void METHOD_BEGIN_PARAM(int nr, int index, long value) {
-		if (!env.callerFrame().weInvokedInstrumentedCode()) {
-			IntegerConstant literal_value = ExpressionFactory.buildNewIntegerConstant(value);
-			env.topFrame().localsTable.setBv64Local(index, literal_value);
-		}
-	}
-
-	@Override
-	public void METHOD_BEGIN_PARAM(int nr, int index, double value) {
-		if (!env.callerFrame().weInvokedInstrumentedCode()) {
-			RealConstant literal_value = ExpressionFactory.buildNewRealConstant(value);
-			env.topFrame().localsTable.setFp64Local(index, literal_value);
-		}
-	}
-
-	@Override
-	public void METHOD_BEGIN_PARAM(int nr, int index, float value) {
-		if (!env.callerFrame().weInvokedInstrumentedCode()) {
-			RealConstant literal_value = ExpressionFactory.buildNewRealConstant(value);
-			env.topFrame().localsTable.setFp32Local(index, literal_value);
-		}
-	}
-
-	@Override
-	public void METHOD_BEGIN_PARAM(int nr, int index, Object conc_ref) {
-		if (!env.callerFrame().weInvokedInstrumentedCode()) {
-			ReferenceExpression symb_ref = env.heap.getReference(conc_ref);
-			env.topFrame().localsTable.setRefLocal(index, symb_ref);
-		}
-	}
-
-	/**
-	 * Asm method descriptor --> Method parameters as Java Reflection classes.
-	 *
-	 * Does not include the receiver for
-	 */
-	private Class<?>[] getArgumentClasses(String methDesc) {
-		Class<?>[] classes;
-
-		Type[] asmTypes = Type.getArgumentTypes(methDesc);
-		classes = new Class<?>[asmTypes.length];
-		for (int i = 0; i < classes.length; i++)
-			classes[i] = classLoader.getClassForType(asmTypes[i]);
-
-		return classes;
-	}
-
-	private static Method findMethodFromClass(Class<?> clazz, String methodName, Class<?>[] argTypes){
-        Method method = null;
-	    try {
-            method = clazz.getDeclaredMethod(methodName, argTypes);
-        } catch (NoSuchMethodException ignored) {
-        }
-        return method;
-	}
-
-	/**
-	 * Resolves (static) method overloading.
-	 *
-	 * Ensures that owner class is prepared.
-	 *
-	 * FIXME: user code calling java.util.Deque.isEmpty() crashes this method
-	 *
-	 * @return method named name, declared by owner or one of its super-classes,
-	 *         which has the parameters encoded in methDesc.
-	 */
-	private Method resolveMethodOverloading(String owner, String name, String methDesc) {
-		if(owner.equals("com.sun.org.apache.xerces.internal.jaxp.SAXParserImpl")){
-			int y=0;
-		}
-		Method method = null;
-		final Deque<Class<?>> interfaces = new LinkedList<Class<?>>();
-
-		Class<?> claz = env.ensurePrepared(owner);
-		/* Resolve method overloading -- need method parameter types */
-		Class<?>[] argTypes = getArgumentClasses(methDesc);
-		while ((method == null) && (claz != null)) {
-			interfaces.addAll(Arrays.asList(claz.getInterfaces()));
-
-			method = findMethodFromClass(claz,name,argTypes);
-
-			if(method == null)
-			    claz = claz.getSuperclass();
-
-			if (claz == null && !interfaces.isEmpty())
-				claz = interfaces.pop();
-		}
-
-		if (method == null)
-			throw new IllegalArgumentException("Failed to resolve " + owner + "." + name);
-
-		return method;
-	}
-
-	private Constructor<?> resolveConstructorOverloading(String owner, String desc) {
-		Constructor<?> constructor = null;
-
-		Class<?> claz = env.ensurePrepared(owner);
-
-		/* Resolve overloading -- need parameter types */
-		Class<?>[] argTypes = getArgumentClasses(desc);
-
-		try {
-			constructor = claz.getDeclaredConstructor(argTypes);
-		} catch (NoSuchMethodException nsme) {
-			throw new IllegalArgumentException("Failed to resolve constructor of " + owner);
-		}
-
-		return constructor;
-	}
-
-	/**
-	 * @return method is instrumented. It is neither native nor declared by an
-	 *         ignored JDK class, etc.
-	 */
-	private boolean isIgnored(Method method) {
-		if (Modifier.isNative(method.getModifiers()))
-			return false;
-
-		/* virtual method */
-
-		if (method.getDeclaringClass().isAnonymousClass()) {
-			// anonymous class
-			String name = method.getDeclaringClass().getName();
-			int indexOf = name.indexOf("$");
-			String fullyQualifiedTopLevelClassName = name.substring(0, indexOf);
-			return !conf.isIgnored(fullyQualifiedTopLevelClassName);
-		} else {
-			String declClass = method.getDeclaringClass().getCanonicalName();
-			return !conf.isIgnored(declClass);
-
-		}
-	}
-
-	/**
-	 * Method call
-	 * <ul>
-	 * <li>not a constructor <init></li>
-	 * <li>not a class initializer <clinit></li>
-	 * </ul>
 	 *
 	 * @return static method descriptor
 	 */
@@ -1876,5 +938,4 @@
 		return null;
 	}
 
-}
->>>>>>> 800e122d
+}