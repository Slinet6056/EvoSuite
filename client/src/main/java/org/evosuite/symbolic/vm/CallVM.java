/*
 * Copyright (C) 2010-2018 Gordon Fraser, Andrea Arcuri and EvoSuite
 * contributors
 *
 * This file is part of EvoSuite.
 *
 * EvoSuite is free software: you can redistribute it and/or modify it
 * under the terms of the GNU Lesser General Public License as published
 * by the Free Software Foundation, either version 3.0 of the License, or
 * (at your option) any later version.
 *
 * EvoSuite is distributed in the hope that it will be useful, but
 * WITHOUT ANY WARRANTY; without even the implied warranty of
 * MERCHANTABILITY or FITNESS FOR A PARTICULAR PURPOSE. See the GNU
 * Lesser Public License for more details.
 *
 * You should have received a copy of the GNU Lesser General Public
 * License along with EvoSuite. If not, see <http://www.gnu.org/licenses/>.
 */
package org.evosuite.symbolic.vm;

import org.evosuite.dse.AbstractVM;
import org.evosuite.symbolic.LambdaUtils;
import org.evosuite.symbolic.expr.Expression;
import org.evosuite.symbolic.expr.Operator;
import org.evosuite.symbolic.expr.bv.IntegerConstant;
import org.evosuite.symbolic.expr.fp.RealConstant;
import org.evosuite.symbolic.expr.ref.ClassReferenceConstant;
import org.evosuite.symbolic.expr.ref.ReferenceConstant;
import org.evosuite.symbolic.expr.ref.ReferenceExpression;
import org.evosuite.symbolic.expr.reftype.LambdaSyntheticTypeConstant;
import org.evosuite.symbolic.expr.str.StringBinaryExpression;
import org.evosuite.symbolic.expr.str.StringConstant;
import org.evosuite.symbolic.instrument.ConcolicInstrumentingClassLoader;
import org.evosuite.symbolic.instrument.ConcolicMethodAdapter;
import org.evosuite.symbolic.vm.heap.SymbolicHeap;
import org.evosuite.symbolic.vm.string.Types;
import org.objectweb.asm.Type;

import java.lang.reflect.*;
import java.util.*;

/**
 * Explicit inter-procedural control transfer: InvokeXXX, Return, etc.
 * <p>
 * We ignore the CALLER_STACK_PARAM calls here, as we have maintained the
 * operand stack during the caller's execution, so we already know the operand
 * stack values and therefore the parameter values to be used for a given method
 * invocation.
 *
 * @author csallner@uta.edu (Christoph Csallner)
 */
public final class CallVM extends AbstractVM {

<<<<<<< HEAD
	public static final String STRING_CONCATENATION_INDY_PARAMETER_IDENTIFIER = "\u0001";
	/** Environment */
	private final SymbolicEnvironment env;

	/** Instrumentation */
	private final ConcolicInstrumentingClassLoader classLoader;

	private int stackParamCount = 0;
	private final HashMap<Member, MemberInfo> memberInfos = new HashMap<>();

	/**
	 * Constructor
	 */
	public CallVM(SymbolicEnvironment env, ConcolicInstrumentingClassLoader classLoader) {
		this.env = env;
		this.classLoader = classLoader;
	}

	/**
	 * Begin of a basic block that is the begin of an exception handler.
	 *
	 * We could be in an entirely different invocation frame than the previous
	 * instruction was in.
	 *
	 * TODO: Account for different call sites in the same method. This may lead
	 * to the need to discard frames although they are of the same function as
	 * indicated by the parameters.
	 */
	@Override
	public void HANDLER_BEGIN(int access, String className, String methName, String methDesc) {

		if (conf.CLINIT.equals(methName)) {

			discardFramesClassInitializer(className, methName);

		} else {

			// the method or constructor containing this handler
			Member function = null;
			if (conf.INIT.equals(methName))
				function = resolveConstructorOverloading(className, methDesc);
			else
				function = resolveMethodOverloading(className, methName, methDesc);

			/**
			 * function could be equal to null if handler is in class
			 * initializer
			 */
			discardFrames(className, methName, function);
		}

		env.topFrame().operandStack.clearOperands();
		/**
		 * This exception is added to the HANDLER_BEGIN because no other
		 * instruction adds the corresponding exception. The handler will store
		 * the exception to the locals table
		 */
		ReferenceConstant exception_reference = new ClassReferenceConstant(Type.getType(Exception.class), -1);
		env.topFrame().operandStack.pushRef(exception_reference);
	}

	/**
	 * Cache max values for this method, except for static initializers.
	 */
	@Override
	public void METHOD_MAXS(String className, String methName, String methDesc, int maxStack, int maxLocals) {
		if (conf.CLINIT.equals(methName))
			return;

		Member member = null;
		if (conf.INIT.equals(methName))
			member = resolveConstructorOverloading(className, methDesc);
		else
			member = resolveMethodOverloading(className, methName, methDesc);

		if (member == null)
			return; // TODO: could not resolve method or constructor

		if (memberInfos.containsKey(member))
			return;

		memberInfos.put(member, new MemberInfo(maxStack, maxLocals));
	}

	/**
	 * Pop operands off caller stack
	 *
	 * Method methName is about to start execution.
	 *
	 * At this point we have either already seen (observed InvokeXXX) or missed
	 * this invocation of the methName method.
	 *
	 * We miss any of the following: - invoke <clinit> (as there are no such
	 * statements) - invoke <init> (as we do not add instrumentation code for
	 * these)
	 *
	 * User code cannot call the <clinit>() method directly. Instead, the JVM
	 * invokes a class's initializer implicitly, upon the first use of the
	 * class.
	 *
	 * http://java.sun.com/docs/books/jvms/second_edition/html/Concepts.doc.html
	 * #32316
	 * http://java.sun.com/docs/books/jvms/second_edition/html/Concepts.doc
	 * .html#19075
	 * http://java.sun.com/docs/books/jvms/second_edition/html/Overview
	 * .doc.html#16262
	 */
	@Override
	public void METHOD_BEGIN(int access, String className, String methName, String methDesc) {
		/* TODO: Use access param to determine needsThis */

		if (conf.CLINIT.equals(methName)) {
			CLINIT_BEGIN(className);
			return;
		}

		if (env.topFrame().weInvokedInstrumentedCode() == false
				|| env.topFrame().weInvokedSyntheticLambdaCodeThatInvokesNonInstrCode()) {
				/** TODO: Stream API seems to need special treatment as the call stack is of the form:
				 				4 - lambda static method call (instrumented)
				 				3 - lambda's call (non-instrumented)
				 				2 - Stream API code (non-instrumented code)
				 				1 - stream API call (instrumented)
				 				0 - Code (Instruemnted)
				 		  This way we loose track of symbolic elements in the first non-instrumented code section */
			// An uninstrumented caller has called instrumented code
			// This is problemtatic
		}

		prepareStackIfNeeded(className, methName, methDesc);

		/* Begin of a method or constructor */
		final Frame callerFrame = env.topFrame(); // guy who (transitively)
													// called us
		Frame frame;
		boolean calleeNeedsThis = false;
		if (conf.INIT.equals(methName)) {
			Constructor<?> constructor = resolveConstructorOverloading(className, methDesc);
			int maxLocals = conf.MAX_LOCALS_DEFAULT;
			MemberInfo memberInfo = memberInfos.get(constructor);
			if (memberInfo != null)
				maxLocals = memberInfo.maxLocals;
			frame = new ConstructorFrame(constructor, maxLocals);
			calleeNeedsThis = true;

			if (callerFrame.weInvokedInstrumentedCode() == false) {
				/**
				 * Since this is a constructor called from un-instrumented code,
				 * we need to "simulate" the missing NEW. This means 1) create a
				 * new object reference 2) populate the localstable with the new
				 * reference
				 */
				Class<?> clazz = classLoader.getClassForName(className);
				Type objectType = Type.getType(clazz);
				ReferenceConstant newObject = this.env.heap.buildNewClassReferenceConstant(objectType);
				frame.localsTable.setRefLocal(0, newObject);
			}
		} else {
			Method method = resolveMethodOverloading(className, methName, methDesc);
			int maxLocals = conf.MAX_LOCALS_DEFAULT;
			MemberInfo memberInfo = memberInfos.get(method);
			if (memberInfo != null)
				maxLocals = memberInfo.maxLocals;
			frame = new MethodFrame(method, maxLocals);
			calleeNeedsThis = !Modifier.isStatic(method.getModifiers());
		}

		/*
		 * If our caller called uninstrumented code then we should not ruin his
		 * operand stack! Instead, METHOD_BEGIN_PARAM will supply the concrete
		 * parameter values and create corresponding symbolic constants.
		 */
		if (callerFrame.weInvokedInstrumentedCode() == false) {

			env.pushFrame(frame);

			// deal with Class.newInstance?

			return;
		}

		/*
		 * Our caller directly called us. We should take our parameters from his
		 * stack.
		 */
		Class<?>[] paramTypes = getArgumentClasses(methDesc);
		final Deque<Operand> params = new LinkedList<>();
		Iterator<Operand> it = env.topFrame().operandStack.iterator();

		for (int i = paramTypes.length - 1; i >= 0; i--) {
			// read parameters from caller operand srack
			Operand param = it.next();
			params.push(param);
		}

		int index = 0;
		for (Operand param : params) {
			frame.localsTable.setOperand(index + (calleeNeedsThis ? 1 : 0), param);
			if (param instanceof SingleWordOperand)
				index += 1;
			else if (param instanceof DoubleWordOperand)
				index += 2;
			else {
				throw new IllegalStateException("Unknown operand type " + param.getClass().getName());
			}
		}

		if (calleeNeedsThis) { // "this" instance
			Operand param = it.next();
			ReferenceOperand refOperand = (ReferenceOperand) param;
			frame.localsTable.setRefLocal(0, refOperand.getReference());
		}

		env.pushFrame(frame);
	}

	@Override
	public void METHOD_BEGIN_RECEIVER(Object value) {
		if (!env.callerFrame().weInvokedInstrumentedCode()) {
			ReferenceExpression ref = env.heap.getReference(value);
			env.topFrame().localsTable.setRefLocal(0, ref);
		}
	}

	@Override
	public void METHOD_BEGIN_PARAM(int nr, int index, int value) {
		if (!env.callerFrame().weInvokedInstrumentedCode()) {
			IntegerConstant literal_value = ExpressionFactory.buildNewIntegerConstant(value);
			env.topFrame().localsTable.setBv32Local(index, literal_value);
		}
	}

	@Override
	public void METHOD_BEGIN_PARAM(int nr, int index, boolean value) {
		if (!env.callerFrame().weInvokedInstrumentedCode()) {
			METHOD_BEGIN_PARAM(nr, index, value ? 1 : 0);
		}
	}

	@Override
	public void METHOD_BEGIN_PARAM(int nr, int index, byte value) {
		if (!env.callerFrame().weInvokedInstrumentedCode()) {
			METHOD_BEGIN_PARAM(nr, index, (int) value);
		}
	}

	@Override
	public void METHOD_BEGIN_PARAM(int nr, int index, char value) {
		if (!env.callerFrame().weInvokedInstrumentedCode()) {
			METHOD_BEGIN_PARAM(nr, index, (int) value);
		}
	}

	@Override
	public void METHOD_BEGIN_PARAM(int nr, int index, short value) {
		if (!env.callerFrame().weInvokedInstrumentedCode()) {
			METHOD_BEGIN_PARAM(nr, index, (int) value);
		}
	}

	@Override
	public void METHOD_BEGIN_PARAM(int nr, int index, long value) {
		if (!env.callerFrame().weInvokedInstrumentedCode()) {
			IntegerConstant literal_value = ExpressionFactory.buildNewIntegerConstant(value);
			env.topFrame().localsTable.setBv64Local(index, literal_value);
		}
	}

	@Override
	public void METHOD_BEGIN_PARAM(int nr, int index, double value) {
		if (!env.callerFrame().weInvokedInstrumentedCode()) {
			RealConstant literal_value = ExpressionFactory.buildNewRealConstant(value);
			env.topFrame().localsTable.setFp64Local(index, literal_value);
		}
	}

	@Override
	public void METHOD_BEGIN_PARAM(int nr, int index, float value) {
		if (!env.callerFrame().weInvokedInstrumentedCode()) {
			RealConstant literal_value = ExpressionFactory.buildNewRealConstant(value);
			env.topFrame().localsTable.setFp32Local(index, literal_value);
		}
	}

	@Override
	public void METHOD_BEGIN_PARAM(int nr, int index, Object conc_ref) {
		if (!env.callerFrame().weInvokedInstrumentedCode()) {
			ReferenceExpression symb_ref = env.heap.getReference(conc_ref);
			env.topFrame().localsTable.setRefLocal(index, symb_ref);
		}
	}

	/**
	 * http://java.sun.com/docs/books/jvms/second_edition/html/Instructions2.
	 * doc6.html#invokestatic
	 */
	@Override
	public void INVOKESTATIC(String className, String methName, String methDesc) {
		stackParamCount = 0;
		env.topFrame().invokeNeedsThis = false;
		methodCall(className, methName, methDesc);
	}

	/**
	 * We get this callback immediately after the user's invokedynamic instruction for string concatenation.
	 *
	 * See: {@link ConcolicMethodAdapter#visitInvokeDynamicInsn}
	 */
	@Override
	public void INVOKEDYNAMIC(String concatenationResult, String stringOwnerClass, String stringRecipe) {
		// Retrieve concatenated elements from recipe
		String[] pieces = stringRecipe.split(STRING_CONCATENATION_INDY_PARAMETER_IDENTIFIER, -1);

		List<StringConstant> symbolicLiterals = new ArrayList();
		Stack<Expression<?>> symbolicParameters = new Stack();

		// Build literals
		for (String piece : pieces) {
			symbolicLiterals.add(ExpressionFactory.buildNewStringConstant(piece));
		}

		// Pop arguments
		for (int i = 0; i < pieces.length-1; i++) {
			Operand symbolicOperand = env.topFrame().operandStack.popOperand();
=======
    public static final String STRING_CONCATENATION_INDY_PARAMETER_IDENTIFIER = "\u0001";
    /**
     * Environment
     */
    private final SymbolicEnvironment env;

    /**
     * Instrumentation
     */
    private final ConcolicInstrumentingClassLoader classLoader;

    private int stackParamCount = 0;
    private final HashMap<Member, MemberInfo> memberInfos = new HashMap<>();

    /**
     * Constructor
     */
    public CallVM(SymbolicEnvironment env, ConcolicInstrumentingClassLoader classLoader) {
        this.env = env;
        this.classLoader = classLoader;
    }

    /**
     * Begin of a basic block that is the begin of an exception handler.
     * <p>
     * We could be in an entirely different invocation frame than the previous
     * instruction was in.
     * <p>
     * TODO: Account for different call sites in the same method. This may lead
     * to the need to discard frames although they are of the same function as
     * indicated by the parameters.
     */
    @Override
    public void HANDLER_BEGIN(int access, String className, String methName, String methDesc) {

        if (conf.CLINIT.equals(methName)) {

            discardFramesClassInitializer(className, methName);

        } else {

            // the method or constructor containing this handler
            Member function = null;
            if (conf.INIT.equals(methName))
                function = resolveConstructorOverloading(className, methDesc);
            else
                function = resolveMethodOverloading(className, methName, methDesc);

            /**
             * function could be equal to null if handler is in class
             * initializer
             */
            discardFrames(className, methName, function);
        }

        env.topFrame().operandStack.clearOperands();
        /**
         * This exception is added to the HANDLER_BEGIN because no other
         * instruction adds the corresponding exception. The handler will store
         * the exception to the locals table
         */
        ReferenceConstant exception_reference = new ReferenceConstant(Type.getType(Exception.class), -1);
        env.topFrame().operandStack.pushRef(exception_reference);
    }

    /**
     * Cache max values for this method, except for static initializers.
     */
    @Override
    public void METHOD_MAXS(String className, String methName, String methDesc, int maxStack, int maxLocals) {
        if (conf.CLINIT.equals(methName))
            return;

        Member member = null;
        if (conf.INIT.equals(methName))
            member = resolveConstructorOverloading(className, methDesc);
        else
            member = resolveMethodOverloading(className, methName, methDesc);

        if (member == null)
            return; // TODO: could not resolve method or constructor

        if (memberInfos.containsKey(member))
            return;

        memberInfos.put(member, new MemberInfo(maxStack, maxLocals));
    }

    /**
     * Pop operands off caller stack
     * <p>
     * Method methName is about to start execution.
     * <p>
     * At this point we have either already seen (observed InvokeXXX) or missed
     * this invocation of the methName method.
     * <p>
     * We miss any of the following: - invoke <clinit> (as there are no such
     * statements) - invoke <init> (as we do not add instrumentation code for
     * these)
     * <p>
     * User code cannot call the <clinit>() method directly. Instead, the JVM
     * invokes a class's initializer implicitly, upon the first use of the
     * class.
     * <p>
     * http://java.sun.com/docs/books/jvms/second_edition/html/Concepts.doc.html
     * #32316
     * http://java.sun.com/docs/books/jvms/second_edition/html/Concepts.doc
     * .html#19075
     * http://java.sun.com/docs/books/jvms/second_edition/html/Overview
     * .doc.html#16262
     */
    @Override
    public void METHOD_BEGIN(int access, String className, String methName, String methDesc) {
        /* TODO: Use access param to determine needsThis */

        if (conf.CLINIT.equals(methName)) {
            CLINIT_BEGIN(className);
            return;
        }

        if (env.topFrame().weInvokedInstrumentedCode() == false
                || env.topFrame().weInvokedSyntheticLambdaCodeThatInvokesNonInstrCode()) {
            /** TODO: Stream API seems to need special treatment as the call stack is of the form:
             4 - lambda static method call (instrumented)
             3 - lambda's call (non-instrumented)
             2 - Stream API code (non-instrumented code)
             1 - stream API call (instrumented)
             0 - Code (Instruemnted)
             This way we loose track of symbolic elements in the first non-instrumented code section */
            // An uninstrumented caller has called instrumented code
            // This is problemtatic
        }

        prepareStackIfNeeded(className, methName, methDesc);

        /* Begin of a method or constructor */
        final Frame callerFrame = env.topFrame(); // guy who (transitively)
        // called us
        Frame frame;
        boolean calleeNeedsThis = false;
        if (conf.INIT.equals(methName)) {
            Constructor<?> constructor = resolveConstructorOverloading(className, methDesc);
            int maxLocals = conf.MAX_LOCALS_DEFAULT;
            MemberInfo memberInfo = memberInfos.get(constructor);
            if (memberInfo != null)
                maxLocals = memberInfo.maxLocals;
            frame = new ConstructorFrame(constructor, maxLocals);
            calleeNeedsThis = true;

            if (callerFrame.weInvokedInstrumentedCode() == false) {
                /**
                 * Since this is a constructor called from un-instrumented code,
                 * we need to "simulate" the missing NEW. This means 1) create a
                 * new object reference 2) populate the localstable with the new
                 * reference
                 */
                Class<?> clazz = classLoader.getClassForName(className);
                Type objectType = Type.getType(clazz);
                ReferenceConstant newObject = this.env.heap.buildNewReferenceConstant(objectType);
                frame.localsTable.setRefLocal(0, newObject);
            }
        } else {
            Method method = resolveMethodOverloading(className, methName, methDesc);
            int maxLocals = conf.MAX_LOCALS_DEFAULT;
            MemberInfo memberInfo = memberInfos.get(method);
            if (memberInfo != null)
                maxLocals = memberInfo.maxLocals;
            frame = new MethodFrame(method, maxLocals);
            calleeNeedsThis = !Modifier.isStatic(method.getModifiers());
        }

        /*
         * If our caller called uninstrumented code then we should not ruin his
         * operand stack! Instead, METHOD_BEGIN_PARAM will supply the concrete
         * parameter values and create corresponding symbolic constants.
         */
        if (callerFrame.weInvokedInstrumentedCode() == false) {

            env.pushFrame(frame);

            // deal with Class.newInstance?

            return;
        }

        /*
         * Our caller directly called us. We should take our parameters from his
         * stack.
         */
        Class<?>[] paramTypes = getArgumentClasses(methDesc);
        final Deque<Operand> params = new LinkedList<>();
        Iterator<Operand> it = env.topFrame().operandStack.iterator();

        for (int i = paramTypes.length - 1; i >= 0; i--) {
            // read parameters from caller operand srack
            Operand param = it.next();
            params.push(param);
        }

        int index = 0;
        for (Operand param : params) {
            frame.localsTable.setOperand(index + (calleeNeedsThis ? 1 : 0), param);
            if (param instanceof SingleWordOperand)
                index += 1;
            else if (param instanceof DoubleWordOperand)
                index += 2;
            else {
                throw new IllegalStateException("Unknown operand type " + param.getClass().getName());
            }
        }

        if (calleeNeedsThis) { // "this" instance
            Operand param = it.next();
            ReferenceOperand refOperand = (ReferenceOperand) param;
            frame.localsTable.setRefLocal(0, refOperand.getReference());
        }

        env.pushFrame(frame);
    }

    @Override
    public void METHOD_BEGIN_RECEIVER(Object value) {
        if (!env.callerFrame().weInvokedInstrumentedCode()) {
            ReferenceExpression ref = env.heap.getReference(value);
            env.topFrame().localsTable.setRefLocal(0, ref);
        }
    }

    @Override
    public void METHOD_BEGIN_PARAM(int nr, int index, int value) {
        if (!env.callerFrame().weInvokedInstrumentedCode()) {
            IntegerConstant literal_value = ExpressionFactory.buildNewIntegerConstant(value);
            env.topFrame().localsTable.setBv32Local(index, literal_value);
        }
    }

    @Override
    public void METHOD_BEGIN_PARAM(int nr, int index, boolean value) {
        if (!env.callerFrame().weInvokedInstrumentedCode()) {
            METHOD_BEGIN_PARAM(nr, index, value ? 1 : 0);
        }
    }

    @Override
    public void METHOD_BEGIN_PARAM(int nr, int index, byte value) {
        if (!env.callerFrame().weInvokedInstrumentedCode()) {
            METHOD_BEGIN_PARAM(nr, index, (int) value);
        }
    }

    @Override
    public void METHOD_BEGIN_PARAM(int nr, int index, char value) {
        if (!env.callerFrame().weInvokedInstrumentedCode()) {
            METHOD_BEGIN_PARAM(nr, index, (int) value);
        }
    }

    @Override
    public void METHOD_BEGIN_PARAM(int nr, int index, short value) {
        if (!env.callerFrame().weInvokedInstrumentedCode()) {
            METHOD_BEGIN_PARAM(nr, index, (int) value);
        }
    }

    @Override
    public void METHOD_BEGIN_PARAM(int nr, int index, long value) {
        if (!env.callerFrame().weInvokedInstrumentedCode()) {
            IntegerConstant literal_value = ExpressionFactory.buildNewIntegerConstant(value);
            env.topFrame().localsTable.setBv64Local(index, literal_value);
        }
    }

    @Override
    public void METHOD_BEGIN_PARAM(int nr, int index, double value) {
        if (!env.callerFrame().weInvokedInstrumentedCode()) {
            RealConstant literal_value = ExpressionFactory.buildNewRealConstant(value);
            env.topFrame().localsTable.setFp64Local(index, literal_value);
        }
    }

    @Override
    public void METHOD_BEGIN_PARAM(int nr, int index, float value) {
        if (!env.callerFrame().weInvokedInstrumentedCode()) {
            RealConstant literal_value = ExpressionFactory.buildNewRealConstant(value);
            env.topFrame().localsTable.setFp32Local(index, literal_value);
        }
    }

    @Override
    public void METHOD_BEGIN_PARAM(int nr, int index, Object conc_ref) {
        if (!env.callerFrame().weInvokedInstrumentedCode()) {
            ReferenceExpression symb_ref = env.heap.getReference(conc_ref);
            env.topFrame().localsTable.setRefLocal(index, symb_ref);
        }
    }

    /**
     * http://java.sun.com/docs/books/jvms/second_edition/html/Instructions2.
     * doc6.html#invokestatic
     */
    @Override
    public void INVOKESTATIC(String className, String methName, String methDesc) {
        stackParamCount = 0;
        env.topFrame().invokeNeedsThis = false;
        methodCall(className, methName, methDesc);
    }

    /**
     * We get this callback immediately after the user's invokedynamic instruction for string concatenation.
     * <p>
     * See: {@link ConcolicMethodAdapter#visitInvokeDynamicInsn}
     */
    @Override
    public void INVOKEDYNAMIC(String concatenationResult, String stringOwnerClass, String stringRecipe) {
        // Retrieve concatenated elements from recipe
        String[] pieces = stringRecipe.split(STRING_CONCATENATION_INDY_PARAMETER_IDENTIFIER, -1);

        List<StringConstant> symbolicLiterals = new ArrayList();
        Stack<Expression<?>> symbolicParameters = new Stack();

        // Build literals
        for (String piece : pieces) {
            symbolicLiterals.add(ExpressionFactory.buildNewStringConstant(piece));
        }

        // Pop arguments
        for (int i = 0; i < pieces.length - 1; i++) {
            Operand symbolicOperand = env.topFrame().operandStack.popOperand();
>>>>>>> 8730aedd
            Expression currentOperandExpression = OperandUtils.retrieveOperandExpression(symbolicOperand);

            // For Strings we take the expression stored in the heap
            if (currentOperandExpression instanceof ReferenceExpression
                    && currentOperandExpression.getConcreteValue().getClass().equals(String.class)) {
                currentOperandExpression = env.heap.getField(
                        Types.JAVA_LANG_STRING,
                        SymbolicHeap.$STRING_VALUE,
                        null,
                        (ReferenceExpression) currentOperandExpression,
                        (String) currentOperandExpression.getConcreteValue());
            }

            symbolicParameters.add(currentOperandExpression);
        }

        Expression<String> symbolicResult = symbolicLiterals.get(0);
        // We create a chain of appended elements
        for (int i = 1; i < symbolicLiterals.toArray().length; ++i) {
            Expression<?> currentParameter = symbolicParameters.pop();
            Expression<String> currentLiteral = symbolicLiterals.get(i);

            // Appends next parameter
            symbolicResult = buildNewAppendExpression(symbolicResult, currentParameter);

            // Appends next literal
            symbolicResult = new StringBinaryExpression(symbolicResult, Operator.APPEND_STRING, currentLiteral, symbolicResult.getConcreteValue() + currentLiteral.getConcreteValue());
        }


        ReferenceConstant resultReference = (ReferenceConstant) env.heap.getReference(concatenationResult);
        env.heap.putField(Types.JAVA_LANG_STRING, SymbolicHeap.$STRING_VALUE, concatenationResult, resultReference, symbolicResult);

        env.topFrame().operandStack.pushRef(resultReference);
    }

    /**
     * Helper for creating Strings append expressions.
     *
     * @param symbolicResult
     * @param expression
     * @return
     */
    private StringBinaryExpression buildNewAppendExpression(Expression<String> symbolicResult, Expression<?> expression) {
        Class type = expression.getConcreteValue().getClass();

        if (type.equals(Integer.class) || type.equals(Long.class) || type.equals(Short.class) || type.equals(Byte.class)) {
            return new StringBinaryExpression(symbolicResult, Operator.APPEND_INTEGER, expression, symbolicResult.getConcreteValue() + expression.getConcreteValue());
        } else if (type.equals(Character.class)) {
            return new StringBinaryExpression(symbolicResult, Operator.APPEND_CHAR, expression, symbolicResult.getConcreteValue() + expression.getConcreteValue());
        } else if (type.equals(Boolean.class)) {
            return new StringBinaryExpression(symbolicResult, Operator.APPEND_BOOLEAN, expression, symbolicResult.getConcreteValue() + expression.getConcreteValue());
        } else if (type.equals(Float.class) || type.equals(Double.class)) {
            return new StringBinaryExpression(symbolicResult, Operator.APPEND_REAL, expression, symbolicResult.getConcreteValue() + expression.getConcreteValue());
        } else if (type.equals(String.class)) {
            return new StringBinaryExpression(symbolicResult, Operator.APPEND_STRING, expression, symbolicResult.getConcreteValue() + expression.getConcreteValue());
        } else {
            throw new IllegalArgumentException("Expression appended type not supported yet");
        }
    }

<<<<<<< HEAD
	/**
	 * We get this callback immediately after the user's invokedynamic instruction.
	 *
	 * See: {@link ConcolicMethodAdapter#visitInvokeDynamicInsn}
	 */
	@Override
	public void INVOKEDYNAMIC(Object indyResult, String owner) {
		final Class<?> anonymousClass =	indyResult.getClass();

		if (!LambdaUtils.isLambda(anonymousClass)) throw new IllegalArgumentException("InvokeDynamic for things other than lambdas are not implemented yet!, class found: " + anonymousClass.getName());

		Type anonymousClassType = Type.getType(anonymousClass);
		env.heap.buildNewLambdaTypeConstant(anonymousClassType, conf.isIgnored(owner));	// Add it as lambda owner
		env.ensurePrepared(anonymousClass); // prepare symbolic fields

		// Create reference
		final ReferenceConstant symbolicRef = env.heap.buildNewClassReferenceConstant(anonymousClassType);
		env.heap.initializeReference(indyResult, symbolicRef);

		/**
		 * emulate JVM's anonymous Lambda class instantiation: This
		 * class seems to have the right kind of fields for all
		 * scenarios (generated static lambda method or simple
		 * reference to an existing static or instance method.
		 * */
		final Field[] fields = anonymousClass.getDeclaredFields();
		for (int i = fields.length - 1; i >= 0; i--) {
			Operand symbolicOperand = env.topFrame().operandStack.popOperand();
			Expression<?> symbolicValue =  OperandUtils.retrieveOperandExpression(symbolicOperand);
			env.heap.putField(anonymousClass.getName(), fields[i].getName(), anonymousClass, symbolicRef, symbolicValue);
		}

		env.topFrame().operandStack.pushRef(symbolicRef); // Symbolic instance produced by invokedynamic
	}

	/**
	 * Used to invoke any
	 * <ul>
	 * <li>instance initialization method <init> = (constructor + field init)
	 * </li>
	 * <li>private method</li>
	 * <li>method of a superclass of the current class</li>
	 * </ul>
	 *
	 * No dynamic dispatch (unlike InvokeVirtual)
	 *
	 * http://java.sun.com/docs/books/jvms/second_edition/html/Instructions2.
	 * doc6.html#invokespecial
	 * http://java.sun.com/docs/books/jvms/second_edition
	 * /html/Overview.doc.html#12174
	 * http://java.sun.com/docs/books/jvms/second_edition
	 * /html/Concepts.doc.html#33032
	 */
	@Override
	public void INVOKESPECIAL(String className, String methName, String methDesc) {
		stackParamCount = 0;
		env.topFrame().invokeNeedsThis = true;

		if (conf.INIT.equals(methName)) {
			boolean instrumented = !conf.isIgnored(className);
			env.topFrame().invokeInstrumentedCode(instrumented);
			env.topFrame().invokeLambdaSyntheticCodeThatInvokesNonInstrCode(false);
		} else {
			methodCall(className, methName, methDesc);
		}
	}

	@Override
	public void INVOKESPECIAL(Object conc_receiver, String className, String methName, String methDesc) {
		INVOKESPECIAL(className, methName, methDesc);
=======
    /**
     * We get this callback immediately after the user's invokedynamic instruction.
     * <p>
     * See: {@link ConcolicMethodAdapter#visitInvokeDynamicInsn}
     */
    @Override
    public void INVOKEDYNAMIC(Object indyResult, String owner) {
        final Class<?> anonymousClass = indyResult.getClass();

        if (!LambdaUtils.isLambda(anonymousClass))
            throw new IllegalArgumentException("InvokeDynamic for things other than lambdas are not implemented yet!, class found: " + anonymousClass.getName());

        env.heap.buildNewLambdaConstant(anonymousClass, conf.isIgnored(owner));    // Add it as lambda owner
        Type anonymousClassType = Type.getType(anonymousClass);
        env.ensurePrepared(anonymousClass); // prepare symbolic fields

        // Create reference
        final ReferenceConstant symbolicRef = env.heap.buildNewReferenceConstant(anonymousClassType);
        env.heap.initializeReference(indyResult, symbolicRef);

        /**
         * emulate JVM's anonymous Lambda class instantiation: This
         * class seems to have the right kind of fields for all
         * scenarios (generated static lambda method or simple
         * reference to an existing static or instance method.
         * */
        final Field[] fields = anonymousClass.getDeclaredFields();
        for (int i = fields.length - 1; i >= 0; i--) {
            Operand symbolicOperand = env.topFrame().operandStack.popOperand();
            Expression<?> symbolicValue = OperandUtils.retrieveOperandExpression(symbolicOperand);
            env.heap.putField(anonymousClass.getName(), fields[i].getName(), anonymousClass, symbolicRef, symbolicValue);
        }

        env.topFrame().operandStack.pushRef(symbolicRef); // Symbolic instance produced by invokedynamic
    }

    /**
     * Used to invoke any
     * <ul>
     * <li>instance initialization method <init> = (constructor + field init)
     * </li>
     * <li>private method</li>
     * <li>method of a superclass of the current class</li>
     * </ul>
     * <p>
     * No dynamic dispatch (unlike InvokeVirtual)
     * <p>
     * http://java.sun.com/docs/books/jvms/second_edition/html/Instructions2.
     * doc6.html#invokespecial
     * http://java.sun.com/docs/books/jvms/second_edition
     * /html/Overview.doc.html#12174
     * http://java.sun.com/docs/books/jvms/second_edition
     * /html/Concepts.doc.html#33032
     */
    @Override
    public void INVOKESPECIAL(String className, String methName, String methDesc) {
        stackParamCount = 0;
        env.topFrame().invokeNeedsThis = true;

        if (conf.INIT.equals(methName)) {
            boolean instrumented = !conf.isIgnored(className);
            env.topFrame().invokeInstrumentedCode(instrumented);
            env.topFrame().invokeLambdaSyntheticCodeThatInvokesNonInstrCode(false);
        } else {
            methodCall(className, methName, methDesc);
        }
    }

    @Override
    public void INVOKESPECIAL(Object conc_receiver, String className, String methName, String methDesc) {
        INVOKESPECIAL(className, methName, methDesc);
>>>>>>> 8730aedd
//		String concreteClassName = conc_receiver.getClass().getName();
//		if (concreteClassName != null) {
//			INVOKESPECIAL(concreteClassName, methName, methDesc);
//		} else {
//			INVOKESPECIAL(className, methName, methDesc);
//		}
<<<<<<< HEAD
	}

	/**
	 * We get this callback right before the user code makes the corresponding
	 * virtual call to method className.methName(methDesc). See:
	 * {@link ConcolicMethodAdapter#visitMethodInsn}
	 *
	 * <p>
	 * The current instrumentation system only calls this version of
	 * INVOKEVIRTUAL for methods that take two or fewer parameters.
	 *
	 * http://java.sun.com/docs/books/jvms/second_edition/html/Instructions2.
	 * doc6.html#invokevirtual
	 */
	@Override
	public void INVOKEVIRTUAL(Object conc_receiver, String className, String methName, String methDesc) {
		stackParamCount = 0;

		env.topFrame().invokeNeedsThis = true;

		Iterator<Operand> it = env.topFrame().operandStack.iterator();
		Type[] argTypes = Type.getArgumentTypes(methDesc);
		for (int i = 0; i < argTypes.length; i++) {
			it.next();
		}
		ReferenceOperand ref_operand = (ReferenceOperand) it.next();
		ReferenceExpression symb_receiver = ref_operand.getReference();
		env.heap.initializeReference(conc_receiver, symb_receiver);

		if (nullReferenceViolation(conc_receiver, symb_receiver))
			return;

		String concreteClassName = conc_receiver.getClass().getName();
		Method virtualMethod = methodCall(concreteClassName, methName, methDesc);
		chooseReceiverType(className, conc_receiver, methDesc, virtualMethod);
	}

	/**
	 * We get this callback right before the user code makes the corresponding
	 * call to interface method className.methName(methDesc). See:
	 * {@link ConcolicMethodAdapter#visitMethodInsn}
	 *
	 * <p>
	 * http://java.sun.com/docs/books/jvms/second_edition/html/Instructions2.
	 * doc6.html#invokeinterface
	 */
	@Override
	public void INVOKEINTERFACE(Object concreteReceiver, String className, String methName, String methDesc) {
		stackParamCount = 0;
		env.topFrame().invokeNeedsThis = true;

		if (nullReferenceViolation(concreteReceiver, null))
			return;

		// Ilebrero: Lambdas doesn't seem to be instrumentable.
		// The code itself is in the respective owner class.
		if (LambdaUtils.isLambda(concreteReceiver.getClass())) {

			// Check if we call non-instrumented code
			Class anonymousClass = concreteReceiver.getClass();
			Type anonymousClassType = Type.getType(anonymousClass);
			LambdaSyntheticTypeConstant lambdaReferenceType = (LambdaSyntheticTypeConstant) env.heap.getReferenceType(anonymousClassType);

			// If this lambda hasn't been seen before, we assume it's not instrumented
			env.topFrame().invokeInstrumentedCode(!lambdaReferenceType.callsNonInstrumentedCode());
			env.topFrame().invokeLambdaSyntheticCodeThatInvokesNonInstrCode(lambdaReferenceType.callsNonInstrumentedCode());

			// Nothing to do.
			if (lambdaReferenceType.callsNonInstrumentedCode()) return;

			// TODO(ilebrero): If this lambda is related to a method reference, we need to replace the lambda's symbolic
			//                 receiver with the method reference's related instance as this is just a redirection,
			//                 is this possible? Currently when trying to get a symbolic field, as the symbolic receiver
			//                 is from the lambda, no previous symbolic elements of tat object instance are being used.

			/**
			 * for closures: In case we jump to a closure, we need to add the bounded closure elements to the stack
			 * 				 as this is implicitly done by the JVM. Notice that at this point the descriptor won't
			 * 				 tell us about this element (i.e (Ljava/lang/Object;)Ljava/lang/Object;) but the actual
			 * 				 closure method will have extra elemenets on its descriptor (i.e.
			 * 				 (Ljava/lang/Object;Ljava/lang/Object;Ljava/lang/Object;)Ljava/lang/Object;))
			 * - pop original operands
			 * - pop receiver
			 * - push captured (as receiver fields) operands
			 * - push original operands
			 */
			if (anonymousClass.getDeclaredFields().length > 0) {

				// Pop current symbolic operands
				final int interfaceParamsAmount = getArgumentClasses(methDesc).length;
				final Operand[] symbolicArguments = new Operand[interfaceParamsAmount];
				for (int i = interfaceParamsAmount - 1; i >= 0; i--) {
					symbolicArguments[i] = env.topFrame().operandStack.popOperand();
				}

				// Pop receiver
				final ReferenceExpression receiverSymbolic = env.topFrame().operandStack.popRef();

				// Push closure bounded fields expressions
				final Field[] fields = anonymousClass.getDeclaredFields();
    			final Expression[] fieldExpressions = new Expression[fields.length];

    			for (Field field : fields) {
    				int fieldLoc = Integer.parseInt(field.getName().substring(4)) - 1;
    				fieldExpressions[fieldLoc] = env.heap.getField(anonymousClass.getName(), field.getName(), anonymousClass, receiverSymbolic);
				}

    			// Push receiver
				env.topFrame().operandStack.pushRef(receiverSymbolic);

    			// Push new operands
				for (Expression expression: fieldExpressions) {
					Operand operand = OperandUtils.expressionToOperand(expression);
					env.topFrame().operandStack.pushOperand(operand);
				}

				// Push original operands
				for (int i=0; i<interfaceParamsAmount; i++) {
					env.topFrame().operandStack.pushOperand(symbolicArguments[i]);
				}

			}

			return;
		}

		String concreteClassName = concreteReceiver.getClass().getName();
		Method method = methodCall(concreteClassName, methName, methDesc);
		chooseReceiverType(className, concreteReceiver, methDesc, method);
	}

	/**
	 * Dispose our frame, we have no value to return.
	 */
	@Override
	public void RETURN() {
		popFrameAndDisposeCallerParams();
	}

	/**
	 * Dispose our frame and transfer the return value back.
	 */
	@Override
	public void IRETURN() {
		Frame returningFrame = popFrameAndDisposeCallerParams();

		if (env.topFrame().weInvokedInstrumentedCode()) {
			Operand ret_val = returningFrame.operandStack.popOperand();
			env.topFrame().operandStack.pushOperand(ret_val);
		}
	}

	@Override public void LRETURN() {
		IRETURN();
	}
	@Override public void FRETURN() {
		IRETURN();
	}
	@Override public void DRETURN() {
		IRETURN();
	}
	@Override public void ARETURN() {
		IRETURN();
	}

	/**
	 * No actual return value.
	 *
	 * If we invoked uninstrumented code, then throw away the parameters passed
	 * to that uninstrumented code.
	 */
	@Override
	public void CALL_RESULT(String owner, String name, String desc) {
		if (callResultIsPushed())
			// RETURN already did it
			return;

		/**
		 * Since control flow is returning from un-instrumented code, we
		 * must get rid of the method arguments since the callee did not
		 * consume the method arguments.
		 */
		env.topFrame().disposeMethInvokeArgs(desc);
	}

	/**
	 * Our chance to capture the value returned by a native or un-instrumented
	 * method.
	 */
	@Override
	public void CALL_RESULT(boolean res, String owner, String name, String desc) {
		CALL_RESULT(owner, name, desc);

		if (callResultIsPushed()) { // RETURN already did
															// it
			return;
		} else {
			/**
			 * We are returning from uninstrumented code. This is the only way
			 * of storing the uninstrumented return value to the symbolic state.
			 */
			int i = res ? 1 : 0;
			IntegerConstant value = ExpressionFactory.buildNewIntegerConstant(i);
			env.topFrame().operandStack.pushBv32(value);
		}
	}

	/**
	 * int, short, byte all map to a BitVec32
	 *
	 * TODO: Will this work for char?
	 */
	@Override
	public void CALL_RESULT(int res, String owner, String name, String desc) {
		CALL_RESULT(owner, name, desc);

		if (callResultIsPushed()) {// RETURN already did
															// it
			return;
		} else {
			/**
			 * We are returning from uninstrumented code. This is the only way
			 * of storing the uninstrumented return value to the symbolic state.
			 */
			IntegerConstant value = ExpressionFactory.buildNewIntegerConstant(res);
			env.topFrame().operandStack.pushBv32(value);
		}
	}

	@Override
	public void CALL_RESULT(Object res, String owner, String name, String desc) {
		CALL_RESULT(owner, name, desc);

		if (callResultIsPushed())
			// RETURN already did it
			return;
		else {
			/**
			 * We are returning from uninstrumented code. This is the only way
			 * of storing the method return value to the symbolic state.
			 */
			ReferenceExpression symb_ref = env.heap.getReference(res);
			env.topFrame().operandStack.pushRef(symb_ref);
		}
	}

	@Override
	public void CALL_RESULT(long res, String owner, String name, String desc) {
		CALL_RESULT(owner, name, desc);

		if (callResultIsPushed()) {
			// RETURN already did it
			return;
		} else {
			/**
			 * We are returning from uninstrumented code. This is the only way
			 * of storing the uninstrumented return value to the symbolic state.
			 */
			IntegerConstant value = ExpressionFactory.buildNewIntegerConstant(res);
			env.topFrame().operandStack.pushBv64(value);
		}
	}

	@Override
	public void CALL_RESULT(double res, String owner, String name, String desc) {
		CALL_RESULT(owner, name, desc);

		if (callResultIsPushed()) {
			// RETURN already did it
			return;
		} else {
			/**
			 * We are returning from uninstrumented code. This is the only way
			 * of storing the uninstrumented return value to the symbolic state.
			 */
			RealConstant value = ExpressionFactory.buildNewRealConstant(res);
			env.topFrame().operandStack.pushFp64(value);
		}
	}

	@Override
	public void CALL_RESULT(float res, String owner, String name, String desc) {
		CALL_RESULT(owner, name, desc);

		if (callResultIsPushed()) {// RETURN already did
															// it
			return;
		} else {
			/**
			 * We are returning from uninstrumented code. This is the only way
			 * of storing the uninstrumented return value to the symbolic state.
			 */
			RealConstant value = ExpressionFactory.buildNewRealConstant(res);
			env.topFrame().operandStack.pushFp32(value);
		}

	}

	@Override
	public void CALLER_STACK_PARAM(int nr, int calleeLocalsIndex, int value) {
		stackParamCount++;
	}

	@Override
	public void CALLER_STACK_PARAM(int nr, int calleeLocalsIndex, boolean value) {
		stackParamCount++;
	}

	@Override
	public void CALLER_STACK_PARAM(int nr, int calleeLocalsIndex, short value) {
		stackParamCount++;
	}

	@Override
	public void CALLER_STACK_PARAM(int nr, int calleeLocalsIndex, byte value) {
		stackParamCount++;
	}

	@Override
	public void CALLER_STACK_PARAM(int nr, int calleeLocalsIndex, char value) {
		stackParamCount++;
	}

	@Override
	public void CALLER_STACK_PARAM(int nr, int calleeLocalsIndex, long value) {
		stackParamCount++;
	}

	@Override
	public void CALLER_STACK_PARAM(int nr, int calleeLocalsIndex, float value) {
		stackParamCount++;
	}

	@Override
	public void CALLER_STACK_PARAM(int nr, int calleeLocalsIndex, double value) {
		stackParamCount++;
	}

	@Override
	public void CALLER_STACK_PARAM(int nr, int calleeLocalsIndex, Object conc_ref) {
		stackParamCount++;

		int operand_index = stackParamCount - 1;
		Operand op = getOperand(operand_index);
		ReferenceOperand ref_op = (ReferenceOperand) op;
		ReferenceExpression symb_ref = ref_op.getReference();

		env.heap.initializeReference(conc_ref, symb_ref);
	}

	private Operand getOperand(int index) {
		Operand op;
		Iterator<Operand> it = env.topFrame().operandStack.iterator();
		for (int i = 0; i < index + 1; i++) {
			op = it.next();
			if (i == index) {
				return op;
			}
		}
		return null;
	}

	/**
	 * Start executing a static (class) initializer -- <clinit>()
	 */
	private void CLINIT_BEGIN(String className) {
		/*
		 * <clinit>() method can read textually earlier fields
		 */
=======
    }

    /**
     * We get this callback right before the user code makes the corresponding
     * virtual call to method className.methName(methDesc). See:
     * {@link ConcolicMethodAdapter#visitMethodInsn}
     *
     * <p>
     * The current instrumentation system only calls this version of
     * INVOKEVIRTUAL for methods that take two or fewer parameters.
     * <p>
     * http://java.sun.com/docs/books/jvms/second_edition/html/Instructions2.
     * doc6.html#invokevirtual
     */
    @Override
    public void INVOKEVIRTUAL(Object conc_receiver, String className, String methName, String methDesc) {
        stackParamCount = 0;

        env.topFrame().invokeNeedsThis = true;

        Iterator<Operand> it = env.topFrame().operandStack.iterator();
        Type[] argTypes = Type.getArgumentTypes(methDesc);
        for (int i = 0; i < argTypes.length; i++) {
            it.next();
        }
        ReferenceOperand ref_operand = (ReferenceOperand) it.next();
        ReferenceExpression symb_receiver = ref_operand.getReference();
        env.heap.initializeReference(conc_receiver, symb_receiver);

        if (nullReferenceViolation(conc_receiver, symb_receiver))
            return;

        String concreteClassName = conc_receiver.getClass().getName();
        Method virtualMethod = methodCall(concreteClassName, methName, methDesc);
        chooseReceiverType(className, conc_receiver, methDesc, virtualMethod);
    }

    /**
     * We get this callback right before the user code makes the corresponding
     * call to interface method className.methName(methDesc). See:
     * {@link ConcolicMethodAdapter#visitMethodInsn}
     *
     * <p>
     * http://java.sun.com/docs/books/jvms/second_edition/html/Instructions2.
     * doc6.html#invokeinterface
     */
    @Override
    public void INVOKEINTERFACE(Object concreteReceiver, String className, String methName, String methDesc) {
        stackParamCount = 0;
        env.topFrame().invokeNeedsThis = true;

        if (nullReferenceViolation(concreteReceiver, null))
            return;

        // Ilebrero: Lambdas doesn't seem to be instrumentable.
        // The code itself is in the respective owner class.
        if (LambdaUtils.isLambda(concreteReceiver.getClass())) {

            // Check if we call non-instrumented code
            Class anonymousClass = concreteReceiver.getClass();
            LambdaSyntheticType lambdaReferenceType = (LambdaSyntheticType) env.heap.getReferenceType(anonymousClass);

            // If this lambda hasn't been seen before, we assume it's not instrumented
            env.topFrame().invokeInstrumentedCode(!lambdaReferenceType.callsNonInstrumentedCode());
            env.topFrame().invokeLambdaSyntheticCodeThatInvokesNonInstrCode(lambdaReferenceType.callsNonInstrumentedCode());

            // Nothing to do.
            if (lambdaReferenceType.callsNonInstrumentedCode()) return;

            // TODO(ilebrero): If this lambda is related to a method reference, we need to replace the lambda's symbolic
            //                 receiver with the method reference's related instance as this is just a redirection,
            //                 is this possible? Currently when trying to get a symbolic field, as the symbolic receiver
            //                 is from the lambda, no previous symbolic elements of tat object instance are being used.

            /**
             * for closures: In case we jump to a closure, we need to add the bounded closure elements to the stack
             * 				 as this is implicitly done by the JVM. Notice that at this point the descriptor won't
             * 				 tell us about this element (i.e (Ljava/lang/Object;)Ljava/lang/Object;) but the actual
             * 				 closure method will have extra elemenets on its descriptor (i.e.
             * 				 (Ljava/lang/Object;Ljava/lang/Object;Ljava/lang/Object;)Ljava/lang/Object;))
             * - pop original operands
             * - pop receiver
             * - push captured (as receiver fields) operands
             * - push original operands
             */
            if (anonymousClass.getDeclaredFields().length > 0) {

                // Pop current symbolic operands
                final int interfaceParamsAmount = getArgumentClasses(methDesc).length;
                final Operand[] symbolicArguments = new Operand[interfaceParamsAmount];
                for (int i = interfaceParamsAmount - 1; i >= 0; i--) {
                    symbolicArguments[i] = env.topFrame().operandStack.popOperand();
                }

                // Pop receiver
                final ReferenceExpression receiverSymbolic = env.topFrame().operandStack.popRef();

                // Push closure bounded fields expressions
                final Field[] fields = anonymousClass.getDeclaredFields();
                final Expression[] fieldExpressions = new Expression[fields.length];

                for (Field field : fields) {
                    int fieldLoc = Integer.parseInt(field.getName().substring(4)) - 1;
                    fieldExpressions[fieldLoc] = env.heap.getField(anonymousClass.getName(), field.getName(), anonymousClass, receiverSymbolic);
                }

                // Push receiver
                env.topFrame().operandStack.pushRef(receiverSymbolic);

                // Push new operands
                for (Expression expression : fieldExpressions) {
                    Operand operand = OperandUtils.expressionToOperand(expression);
                    env.topFrame().operandStack.pushOperand(operand);
                }

                // Push original operands
                for (int i = 0; i < interfaceParamsAmount; i++) {
                    env.topFrame().operandStack.pushOperand(symbolicArguments[i]);
                }

            }

            return;
        }

        String concreteClassName = concreteReceiver.getClass().getName();
        Method method = methodCall(concreteClassName, methName, methDesc);
        chooseReceiverType(className, concreteReceiver, methDesc, method);
    }

    /**
     * Dispose our frame, we have no value to return.
     */
    @Override
    public void RETURN() {
        popFrameAndDisposeCallerParams();
    }

    /**
     * Dispose our frame and transfer the return value back.
     */
    @Override
    public void IRETURN() {
        Frame returningFrame = popFrameAndDisposeCallerParams();

        if (env.topFrame().weInvokedInstrumentedCode()) {
            Operand ret_val = returningFrame.operandStack.popOperand();
            env.topFrame().operandStack.pushOperand(ret_val);
        }
    }

    @Override
    public void LRETURN() {
        IRETURN();
    }

    @Override
    public void FRETURN() {
        IRETURN();
    }

    @Override
    public void DRETURN() {
        IRETURN();
    }

    @Override
    public void ARETURN() {
        IRETURN();
    }

    /**
     * No actual return value.
     * <p>
     * If we invoked uninstrumented code, then throw away the parameters passed
     * to that uninstrumented code.
     */
    @Override
    public void CALL_RESULT(String owner, String name, String desc) {
        if (callResultIsPushed())
            // RETURN already did it
            return;

        /**
         * Since control flow is returning from un-instrumented code, we
         * must get rid of the method arguments since the callee did not
         * consume the method arguments.
         */
        env.topFrame().disposeMethInvokeArgs(desc);
    }

    /**
     * Our chance to capture the value returned by a native or un-instrumented
     * method.
     */
    @Override
    public void CALL_RESULT(boolean res, String owner, String name, String desc) {
        CALL_RESULT(owner, name, desc);

        if (callResultIsPushed()) { // RETURN already did
            // it
            return;
        } else {
            /**
             * We are returning from uninstrumented code. This is the only way
             * of storing the uninstrumented return value to the symbolic state.
             */
            int i = res ? 1 : 0;
            IntegerConstant value = ExpressionFactory.buildNewIntegerConstant(i);
            env.topFrame().operandStack.pushBv32(value);
        }
    }

    /**
     * int, short, byte all map to a BitVec32
     * <p>
     * TODO: Will this work for char?
     */
    @Override
    public void CALL_RESULT(int res, String owner, String name, String desc) {
        CALL_RESULT(owner, name, desc);

        if (callResultIsPushed()) {// RETURN already did
            // it
            return;
        } else {
            /**
             * We are returning from uninstrumented code. This is the only way
             * of storing the uninstrumented return value to the symbolic state.
             */
            IntegerConstant value = ExpressionFactory.buildNewIntegerConstant(res);
            env.topFrame().operandStack.pushBv32(value);
        }
    }

    @Override
    public void CALL_RESULT(Object res, String owner, String name, String desc) {
        CALL_RESULT(owner, name, desc);

        if (callResultIsPushed())
            // RETURN already did it
            return;
        else {
            /**
             * We are returning from uninstrumented code. This is the only way
             * of storing the method return value to the symbolic state.
             */
            ReferenceExpression symb_ref = env.heap.getReference(res);
            env.topFrame().operandStack.pushRef(symb_ref);
        }
    }

    @Override
    public void CALL_RESULT(long res, String owner, String name, String desc) {
        CALL_RESULT(owner, name, desc);

        if (callResultIsPushed()) {
            // RETURN already did it
            return;
        } else {
            /**
             * We are returning from uninstrumented code. This is the only way
             * of storing the uninstrumented return value to the symbolic state.
             */
            IntegerConstant value = ExpressionFactory.buildNewIntegerConstant(res);
            env.topFrame().operandStack.pushBv64(value);
        }
    }

    @Override
    public void CALL_RESULT(double res, String owner, String name, String desc) {
        CALL_RESULT(owner, name, desc);

        if (callResultIsPushed()) {
            // RETURN already did it
            return;
        } else {
            /**
             * We are returning from uninstrumented code. This is the only way
             * of storing the uninstrumented return value to the symbolic state.
             */
            RealConstant value = ExpressionFactory.buildNewRealConstant(res);
            env.topFrame().operandStack.pushFp64(value);
        }
    }

    @Override
    public void CALL_RESULT(float res, String owner, String name, String desc) {
        CALL_RESULT(owner, name, desc);

        if (callResultIsPushed()) {// RETURN already did
            // it
            return;
        } else {
            /**
             * We are returning from uninstrumented code. This is the only way
             * of storing the uninstrumented return value to the symbolic state.
             */
            RealConstant value = ExpressionFactory.buildNewRealConstant(res);
            env.topFrame().operandStack.pushFp32(value);
        }

    }

    @Override
    public void CALLER_STACK_PARAM(int nr, int calleeLocalsIndex, int value) {
        stackParamCount++;
    }

    @Override
    public void CALLER_STACK_PARAM(int nr, int calleeLocalsIndex, boolean value) {
        stackParamCount++;
    }

    @Override
    public void CALLER_STACK_PARAM(int nr, int calleeLocalsIndex, short value) {
        stackParamCount++;
    }

    @Override
    public void CALLER_STACK_PARAM(int nr, int calleeLocalsIndex, byte value) {
        stackParamCount++;
    }

    @Override
    public void CALLER_STACK_PARAM(int nr, int calleeLocalsIndex, char value) {
        stackParamCount++;
    }

    @Override
    public void CALLER_STACK_PARAM(int nr, int calleeLocalsIndex, long value) {
        stackParamCount++;
    }

    @Override
    public void CALLER_STACK_PARAM(int nr, int calleeLocalsIndex, float value) {
        stackParamCount++;
    }

    @Override
    public void CALLER_STACK_PARAM(int nr, int calleeLocalsIndex, double value) {
        stackParamCount++;
    }

    @Override
    public void CALLER_STACK_PARAM(int nr, int calleeLocalsIndex, Object conc_ref) {
        stackParamCount++;

        int operand_index = stackParamCount - 1;
        Operand op = getOperand(operand_index);
        ReferenceOperand ref_op = (ReferenceOperand) op;
        ReferenceExpression symb_ref = ref_op.getReference();

        env.heap.initializeReference(conc_ref, symb_ref);
    }

    private Operand getOperand(int index) {
        Operand op;
        Iterator<Operand> it = env.topFrame().operandStack.iterator();
        for (int i = 0; i < index + 1; i++) {
            op = it.next();
            if (i == index) {
                return op;
            }
        }
        return null;
    }

    /**
     * Start executing a static (class) initializer -- <clinit>()
     */
    private void CLINIT_BEGIN(String className) {
        /*
         * <clinit>() method can read textually earlier fields
         */
>>>>>>> 8730aedd
//		env.ensurePrepared(className);
        Frame frame = new StaticInitializerFrame(className);
        env.pushFrame(frame); // <clinit>() has no parameters
    }

    /**
     * @param function the method we are looking for in the frame stack
     * @return constructor matches with the current frame, after discarding some
     * frames when necessary to match
     */
    private boolean discardFrames(String className, String methName, Member function) {
        if (function == null)
            throw new IllegalArgumentException("function should be non null");

        if (env.topFrame() instanceof FakeBottomFrame)
            return false;

        Frame topFrame = env.topFrame();
        if (topFrame instanceof StaticInitializerFrame) {
            StaticInitializerFrame clinitFrame = (StaticInitializerFrame) topFrame;
            if (methName.equals(conf.INIT) && clinitFrame.getClassName().equals(className)) {
                return true;
            }
        }

        if (function != null && function.equals(topFrame.getMember()))
            return true;

        env.popFrame();
        return discardFrames(className, methName, function);
    }

    private boolean discardFramesClassInitializer(String className, String methName) {
        if (!conf.CLINIT.equals(methName))
            throw new IllegalArgumentException("methName should be <clinit>");

        if (env.topFrame() instanceof FakeBottomFrame)
            return false;

        Frame topFrame = env.topFrame();
        if (topFrame instanceof StaticInitializerFrame) {
            StaticInitializerFrame clinitFrame = (StaticInitializerFrame) topFrame;
            if (methName.equals(conf.CLINIT) && clinitFrame.getClassName().equals(className)) {
                return true;
            }
        }

        env.popFrame();
        return discardFramesClassInitializer(className, methName);
    }

    private void prepareStackIfNeeded(String className, String methName, String methDesc) {

        Method method = null;
        if (env.isEmpty()) {
            Class<?> claz = classLoader.getClassForName(className);

            Method[] declMeths = claz.getDeclaredMethods();
            for (Method declMeth : declMeths) {
                if (!Modifier.isPublic(declMeth.getModifiers()))
                    continue;
                if (declMeth.getName().equals(methName))
                    method = declMeth;
            }

            if (method != null) {
                env.prepareStack(method);
            }
        }

        if (env.isEmpty()) {
            throw new IllegalStateException();
        }

    }

    /**
     * Asm method descriptor --> Method parameters as Java Reflection classes.
     * <p>
     * Does not include the receiver for
     */
    private Class<?>[] getArgumentClasses(String methDesc) {
        Class<?>[] classes;

        Type[] asmTypes = Type.getArgumentTypes(methDesc);
        classes = new Class<?>[asmTypes.length];
        for (int i = 0; i < classes.length; i++)
            classes[i] = classLoader.getClassForType(asmTypes[i]);

        return classes;
    }

    private static Method findMethodFromClass(Class<?> clazz, String methodName, Class<?>[] argTypes) {
        Method method = null;
        try {
            method = clazz.getDeclaredMethod(methodName, argTypes);
        } catch (NoSuchMethodException ignored) {
        }
        return method;
    }

    /**
     * Resolves (static) method overloading.
     * <p>
     * Ensures that owner class is prepared.
     * <p>
     * FIXME: user code calling java.util.Deque.isEmpty() crashes this method
     *
     * @return method named name, declared by owner or one of its super-classes,
     * which has the parameters encoded in methDesc.
     */
    private Method resolveMethodOverloading(String owner, String name, String methDesc) {
        if (owner.equals("com.sun.org.apache.xerces.internal.jaxp.SAXParserImpl")) {
            int y = 0;
        }
        Method method = null;
        final Deque<Class<?>> interfaces = new LinkedList<>();

        Class<?> claz = env.ensurePrepared(owner);
        /* Resolve method overloading -- need method parameter types */
        Class<?>[] argTypes = getArgumentClasses(methDesc);
        while ((method == null) && (claz != null)) {
            interfaces.addAll(Arrays.asList(claz.getInterfaces()));

            method = findMethodFromClass(claz, name, argTypes);

            if (method == null)
                claz = claz.getSuperclass();

            if (claz == null && !interfaces.isEmpty())
                claz = interfaces.pop();
        }

        if (method == null)
            throw new IllegalArgumentException("Failed to resolve " + owner + "." + name);

        return method;
    }

    private Constructor<?> resolveConstructorOverloading(String owner, String desc) {
        Constructor<?> constructor = null;

        Class<?> claz = env.ensurePrepared(owner);

        /* Resolve overloading -- need parameter types */
        Class<?>[] argTypes = getArgumentClasses(desc);

        try {
            constructor = claz.getDeclaredConstructor(argTypes);
        } catch (NoSuchMethodException nsme) {
            throw new IllegalArgumentException("Failed to resolve constructor of " + owner);
        }

        return constructor;
    }

    /**
     * @return method is instrumented. It is neither native nor declared by an
     * ignored JDK class, etc.
     */
    private boolean isIgnored(Method method) {
        if (Modifier.isNative(method.getModifiers()))
            return false;

        /* virtual method */
        /** NOTE (ilebrero): are there other cases like this? */
        /** TODO (ilebrero): Create a special case for local and anonymous classes goal tracking for DSE. So far,
         * 					 evosuite is skipping tracking those, even though in DSE they are symbolized and tests are
         * 					 created (In fact, they are being dropped by TestSuiteMinizer for not finding goals that
         * 					 they cover). */
        if (method.getDeclaringClass().isAnonymousClass() || method.getDeclaringClass().isLocalClass()) {
            // anonymous or local class
            String name = method.getDeclaringClass().getName();
            int indexOf = name.indexOf("$");
            String fullyQualifiedTopLevelClassName = name.substring(0, indexOf);
            return !conf.isIgnored(fullyQualifiedTopLevelClassName);
        } else {
            String declClass = method.getDeclaringClass().getCanonicalName();
            return !conf.isIgnored(declClass);

        }
    }

    /**
     * Method call
     * <ul>
     * <li>not a constructor <init></li>
     * <li>not a class initializer <clinit></li>
     * </ul>
     *
     * @return static method descriptor
     */
    private Method methodCall(String className, String methName, String methDesc) {
        final Method method = resolveMethodOverloading(className, methName, methDesc);
        /* private method may be native */
        boolean instrumented = isIgnored(method);
        env.topFrame().invokeInstrumentedCode(instrumented);
        env.topFrame().invokeLambdaSyntheticCodeThatInvokesNonInstrCode(false);
        return method;
    }

    private boolean nullReferenceViolation(Object conc_receiver, ReferenceExpression symb_receiver) {
        return conc_receiver == null;
    }

    /**
     * Add dynamic type of receiver to path condition.
     */
    private void chooseReceiverType(String className, Object receiver, String methDesc, Method staticMethod) {

        if (nullReferenceViolation(receiver, null)) {
            throw new IllegalArgumentException("we are post null-deref check");
        }

        /*
         * Only encode the receiver type in a constraint if dynamic dispatach
         * can happen: not(isFinal(static receiver type))
         */
        final Class<?> staticReceiver = env.ensurePrepared(className);
        if (Modifier.isFinal(staticReceiver.getModifiers()))
            return;

        /*
         * Heuristic: Do not encode the receiver type if a method is
         * "final native", e.g., Object.getClass().
         *
         * not( isNative(static method descriptor) && isFinal(static method
         * descriptor))
         */
        final int methodModifiers = staticMethod.getModifiers();
        if (Modifier.isNative(methodModifiers) && Modifier.isFinal(methodModifiers))
            return;

    }

    private Frame popFrameAndDisposeCallerParams() {
        Frame frame = env.popFrame();

        if (!env.isEmpty() && env.topFrame().weInvokedInstrumentedCode())
            env.topFrame().disposeMethInvokeArgs(frame);

        return frame;
    }

    /**
     * Nested class: Container for maximum size of operand stack and maximum
     * number of local variables.
     */
    private final static class MemberInfo {
        @SuppressWarnings("unused")
        final int maxStack, maxLocals;

        MemberInfo(int maxStack, int maxLocals) {
            this.maxStack = maxStack;
            this.maxLocals = maxLocals;
        }
    }

    private boolean callResultIsPushed() {
        return env.topFrame().weInvokedInstrumentedCode()
                && !env.topFrame().weInvokedSyntheticLambdaCodeThatInvokesNonInstrCode();
    }
}<|MERGE_RESOLUTION|>--- conflicted
+++ resolved
@@ -25,10 +25,9 @@
 import org.evosuite.symbolic.expr.Operator;
 import org.evosuite.symbolic.expr.bv.IntegerConstant;
 import org.evosuite.symbolic.expr.fp.RealConstant;
-import org.evosuite.symbolic.expr.ref.ClassReferenceConstant;
 import org.evosuite.symbolic.expr.ref.ReferenceConstant;
 import org.evosuite.symbolic.expr.ref.ReferenceExpression;
-import org.evosuite.symbolic.expr.reftype.LambdaSyntheticTypeConstant;
+import org.evosuite.symbolic.expr.reftype.LambdaSyntheticType;
 import org.evosuite.symbolic.expr.str.StringBinaryExpression;
 import org.evosuite.symbolic.expr.str.StringConstant;
 import org.evosuite.symbolic.instrument.ConcolicInstrumentingClassLoader;
@@ -52,332 +51,6 @@
  */
 public final class CallVM extends AbstractVM {
 
-<<<<<<< HEAD
-	public static final String STRING_CONCATENATION_INDY_PARAMETER_IDENTIFIER = "\u0001";
-	/** Environment */
-	private final SymbolicEnvironment env;
-
-	/** Instrumentation */
-	private final ConcolicInstrumentingClassLoader classLoader;
-
-	private int stackParamCount = 0;
-	private final HashMap<Member, MemberInfo> memberInfos = new HashMap<>();
-
-	/**
-	 * Constructor
-	 */
-	public CallVM(SymbolicEnvironment env, ConcolicInstrumentingClassLoader classLoader) {
-		this.env = env;
-		this.classLoader = classLoader;
-	}
-
-	/**
-	 * Begin of a basic block that is the begin of an exception handler.
-	 *
-	 * We could be in an entirely different invocation frame than the previous
-	 * instruction was in.
-	 *
-	 * TODO: Account for different call sites in the same method. This may lead
-	 * to the need to discard frames although they are of the same function as
-	 * indicated by the parameters.
-	 */
-	@Override
-	public void HANDLER_BEGIN(int access, String className, String methName, String methDesc) {
-
-		if (conf.CLINIT.equals(methName)) {
-
-			discardFramesClassInitializer(className, methName);
-
-		} else {
-
-			// the method or constructor containing this handler
-			Member function = null;
-			if (conf.INIT.equals(methName))
-				function = resolveConstructorOverloading(className, methDesc);
-			else
-				function = resolveMethodOverloading(className, methName, methDesc);
-
-			/**
-			 * function could be equal to null if handler is in class
-			 * initializer
-			 */
-			discardFrames(className, methName, function);
-		}
-
-		env.topFrame().operandStack.clearOperands();
-		/**
-		 * This exception is added to the HANDLER_BEGIN because no other
-		 * instruction adds the corresponding exception. The handler will store
-		 * the exception to the locals table
-		 */
-		ReferenceConstant exception_reference = new ClassReferenceConstant(Type.getType(Exception.class), -1);
-		env.topFrame().operandStack.pushRef(exception_reference);
-	}
-
-	/**
-	 * Cache max values for this method, except for static initializers.
-	 */
-	@Override
-	public void METHOD_MAXS(String className, String methName, String methDesc, int maxStack, int maxLocals) {
-		if (conf.CLINIT.equals(methName))
-			return;
-
-		Member member = null;
-		if (conf.INIT.equals(methName))
-			member = resolveConstructorOverloading(className, methDesc);
-		else
-			member = resolveMethodOverloading(className, methName, methDesc);
-
-		if (member == null)
-			return; // TODO: could not resolve method or constructor
-
-		if (memberInfos.containsKey(member))
-			return;
-
-		memberInfos.put(member, new MemberInfo(maxStack, maxLocals));
-	}
-
-	/**
-	 * Pop operands off caller stack
-	 *
-	 * Method methName is about to start execution.
-	 *
-	 * At this point we have either already seen (observed InvokeXXX) or missed
-	 * this invocation of the methName method.
-	 *
-	 * We miss any of the following: - invoke <clinit> (as there are no such
-	 * statements) - invoke <init> (as we do not add instrumentation code for
-	 * these)
-	 *
-	 * User code cannot call the <clinit>() method directly. Instead, the JVM
-	 * invokes a class's initializer implicitly, upon the first use of the
-	 * class.
-	 *
-	 * http://java.sun.com/docs/books/jvms/second_edition/html/Concepts.doc.html
-	 * #32316
-	 * http://java.sun.com/docs/books/jvms/second_edition/html/Concepts.doc
-	 * .html#19075
-	 * http://java.sun.com/docs/books/jvms/second_edition/html/Overview
-	 * .doc.html#16262
-	 */
-	@Override
-	public void METHOD_BEGIN(int access, String className, String methName, String methDesc) {
-		/* TODO: Use access param to determine needsThis */
-
-		if (conf.CLINIT.equals(methName)) {
-			CLINIT_BEGIN(className);
-			return;
-		}
-
-		if (env.topFrame().weInvokedInstrumentedCode() == false
-				|| env.topFrame().weInvokedSyntheticLambdaCodeThatInvokesNonInstrCode()) {
-				/** TODO: Stream API seems to need special treatment as the call stack is of the form:
-				 				4 - lambda static method call (instrumented)
-				 				3 - lambda's call (non-instrumented)
-				 				2 - Stream API code (non-instrumented code)
-				 				1 - stream API call (instrumented)
-				 				0 - Code (Instruemnted)
-				 		  This way we loose track of symbolic elements in the first non-instrumented code section */
-			// An uninstrumented caller has called instrumented code
-			// This is problemtatic
-		}
-
-		prepareStackIfNeeded(className, methName, methDesc);
-
-		/* Begin of a method or constructor */
-		final Frame callerFrame = env.topFrame(); // guy who (transitively)
-													// called us
-		Frame frame;
-		boolean calleeNeedsThis = false;
-		if (conf.INIT.equals(methName)) {
-			Constructor<?> constructor = resolveConstructorOverloading(className, methDesc);
-			int maxLocals = conf.MAX_LOCALS_DEFAULT;
-			MemberInfo memberInfo = memberInfos.get(constructor);
-			if (memberInfo != null)
-				maxLocals = memberInfo.maxLocals;
-			frame = new ConstructorFrame(constructor, maxLocals);
-			calleeNeedsThis = true;
-
-			if (callerFrame.weInvokedInstrumentedCode() == false) {
-				/**
-				 * Since this is a constructor called from un-instrumented code,
-				 * we need to "simulate" the missing NEW. This means 1) create a
-				 * new object reference 2) populate the localstable with the new
-				 * reference
-				 */
-				Class<?> clazz = classLoader.getClassForName(className);
-				Type objectType = Type.getType(clazz);
-				ReferenceConstant newObject = this.env.heap.buildNewClassReferenceConstant(objectType);
-				frame.localsTable.setRefLocal(0, newObject);
-			}
-		} else {
-			Method method = resolveMethodOverloading(className, methName, methDesc);
-			int maxLocals = conf.MAX_LOCALS_DEFAULT;
-			MemberInfo memberInfo = memberInfos.get(method);
-			if (memberInfo != null)
-				maxLocals = memberInfo.maxLocals;
-			frame = new MethodFrame(method, maxLocals);
-			calleeNeedsThis = !Modifier.isStatic(method.getModifiers());
-		}
-
-		/*
-		 * If our caller called uninstrumented code then we should not ruin his
-		 * operand stack! Instead, METHOD_BEGIN_PARAM will supply the concrete
-		 * parameter values and create corresponding symbolic constants.
-		 */
-		if (callerFrame.weInvokedInstrumentedCode() == false) {
-
-			env.pushFrame(frame);
-
-			// deal with Class.newInstance?
-
-			return;
-		}
-
-		/*
-		 * Our caller directly called us. We should take our parameters from his
-		 * stack.
-		 */
-		Class<?>[] paramTypes = getArgumentClasses(methDesc);
-		final Deque<Operand> params = new LinkedList<>();
-		Iterator<Operand> it = env.topFrame().operandStack.iterator();
-
-		for (int i = paramTypes.length - 1; i >= 0; i--) {
-			// read parameters from caller operand srack
-			Operand param = it.next();
-			params.push(param);
-		}
-
-		int index = 0;
-		for (Operand param : params) {
-			frame.localsTable.setOperand(index + (calleeNeedsThis ? 1 : 0), param);
-			if (param instanceof SingleWordOperand)
-				index += 1;
-			else if (param instanceof DoubleWordOperand)
-				index += 2;
-			else {
-				throw new IllegalStateException("Unknown operand type " + param.getClass().getName());
-			}
-		}
-
-		if (calleeNeedsThis) { // "this" instance
-			Operand param = it.next();
-			ReferenceOperand refOperand = (ReferenceOperand) param;
-			frame.localsTable.setRefLocal(0, refOperand.getReference());
-		}
-
-		env.pushFrame(frame);
-	}
-
-	@Override
-	public void METHOD_BEGIN_RECEIVER(Object value) {
-		if (!env.callerFrame().weInvokedInstrumentedCode()) {
-			ReferenceExpression ref = env.heap.getReference(value);
-			env.topFrame().localsTable.setRefLocal(0, ref);
-		}
-	}
-
-	@Override
-	public void METHOD_BEGIN_PARAM(int nr, int index, int value) {
-		if (!env.callerFrame().weInvokedInstrumentedCode()) {
-			IntegerConstant literal_value = ExpressionFactory.buildNewIntegerConstant(value);
-			env.topFrame().localsTable.setBv32Local(index, literal_value);
-		}
-	}
-
-	@Override
-	public void METHOD_BEGIN_PARAM(int nr, int index, boolean value) {
-		if (!env.callerFrame().weInvokedInstrumentedCode()) {
-			METHOD_BEGIN_PARAM(nr, index, value ? 1 : 0);
-		}
-	}
-
-	@Override
-	public void METHOD_BEGIN_PARAM(int nr, int index, byte value) {
-		if (!env.callerFrame().weInvokedInstrumentedCode()) {
-			METHOD_BEGIN_PARAM(nr, index, (int) value);
-		}
-	}
-
-	@Override
-	public void METHOD_BEGIN_PARAM(int nr, int index, char value) {
-		if (!env.callerFrame().weInvokedInstrumentedCode()) {
-			METHOD_BEGIN_PARAM(nr, index, (int) value);
-		}
-	}
-
-	@Override
-	public void METHOD_BEGIN_PARAM(int nr, int index, short value) {
-		if (!env.callerFrame().weInvokedInstrumentedCode()) {
-			METHOD_BEGIN_PARAM(nr, index, (int) value);
-		}
-	}
-
-	@Override
-	public void METHOD_BEGIN_PARAM(int nr, int index, long value) {
-		if (!env.callerFrame().weInvokedInstrumentedCode()) {
-			IntegerConstant literal_value = ExpressionFactory.buildNewIntegerConstant(value);
-			env.topFrame().localsTable.setBv64Local(index, literal_value);
-		}
-	}
-
-	@Override
-	public void METHOD_BEGIN_PARAM(int nr, int index, double value) {
-		if (!env.callerFrame().weInvokedInstrumentedCode()) {
-			RealConstant literal_value = ExpressionFactory.buildNewRealConstant(value);
-			env.topFrame().localsTable.setFp64Local(index, literal_value);
-		}
-	}
-
-	@Override
-	public void METHOD_BEGIN_PARAM(int nr, int index, float value) {
-		if (!env.callerFrame().weInvokedInstrumentedCode()) {
-			RealConstant literal_value = ExpressionFactory.buildNewRealConstant(value);
-			env.topFrame().localsTable.setFp32Local(index, literal_value);
-		}
-	}
-
-	@Override
-	public void METHOD_BEGIN_PARAM(int nr, int index, Object conc_ref) {
-		if (!env.callerFrame().weInvokedInstrumentedCode()) {
-			ReferenceExpression symb_ref = env.heap.getReference(conc_ref);
-			env.topFrame().localsTable.setRefLocal(index, symb_ref);
-		}
-	}
-
-	/**
-	 * http://java.sun.com/docs/books/jvms/second_edition/html/Instructions2.
-	 * doc6.html#invokestatic
-	 */
-	@Override
-	public void INVOKESTATIC(String className, String methName, String methDesc) {
-		stackParamCount = 0;
-		env.topFrame().invokeNeedsThis = false;
-		methodCall(className, methName, methDesc);
-	}
-
-	/**
-	 * We get this callback immediately after the user's invokedynamic instruction for string concatenation.
-	 *
-	 * See: {@link ConcolicMethodAdapter#visitInvokeDynamicInsn}
-	 */
-	@Override
-	public void INVOKEDYNAMIC(String concatenationResult, String stringOwnerClass, String stringRecipe) {
-		// Retrieve concatenated elements from recipe
-		String[] pieces = stringRecipe.split(STRING_CONCATENATION_INDY_PARAMETER_IDENTIFIER, -1);
-
-		List<StringConstant> symbolicLiterals = new ArrayList();
-		Stack<Expression<?>> symbolicParameters = new Stack();
-
-		// Build literals
-		for (String piece : pieces) {
-			symbolicLiterals.add(ExpressionFactory.buildNewStringConstant(piece));
-		}
-
-		// Pop arguments
-		for (int i = 0; i < pieces.length-1; i++) {
-			Operand symbolicOperand = env.topFrame().operandStack.popOperand();
-=======
     public static final String STRING_CONCATENATION_INDY_PARAMETER_IDENTIFIER = "\u0001";
     /**
      * Environment
@@ -706,7 +379,6 @@
         // Pop arguments
         for (int i = 0; i < pieces.length - 1; i++) {
             Operand symbolicOperand = env.topFrame().operandStack.popOperand();
->>>>>>> 8730aedd
             Expression currentOperandExpression = OperandUtils.retrieveOperandExpression(symbolicOperand);
 
             // For Strings we take the expression stored in the heap
@@ -768,78 +440,6 @@
         }
     }
 
-<<<<<<< HEAD
-	/**
-	 * We get this callback immediately after the user's invokedynamic instruction.
-	 *
-	 * See: {@link ConcolicMethodAdapter#visitInvokeDynamicInsn}
-	 */
-	@Override
-	public void INVOKEDYNAMIC(Object indyResult, String owner) {
-		final Class<?> anonymousClass =	indyResult.getClass();
-
-		if (!LambdaUtils.isLambda(anonymousClass)) throw new IllegalArgumentException("InvokeDynamic for things other than lambdas are not implemented yet!, class found: " + anonymousClass.getName());
-
-		Type anonymousClassType = Type.getType(anonymousClass);
-		env.heap.buildNewLambdaTypeConstant(anonymousClassType, conf.isIgnored(owner));	// Add it as lambda owner
-		env.ensurePrepared(anonymousClass); // prepare symbolic fields
-
-		// Create reference
-		final ReferenceConstant symbolicRef = env.heap.buildNewClassReferenceConstant(anonymousClassType);
-		env.heap.initializeReference(indyResult, symbolicRef);
-
-		/**
-		 * emulate JVM's anonymous Lambda class instantiation: This
-		 * class seems to have the right kind of fields for all
-		 * scenarios (generated static lambda method or simple
-		 * reference to an existing static or instance method.
-		 * */
-		final Field[] fields = anonymousClass.getDeclaredFields();
-		for (int i = fields.length - 1; i >= 0; i--) {
-			Operand symbolicOperand = env.topFrame().operandStack.popOperand();
-			Expression<?> symbolicValue =  OperandUtils.retrieveOperandExpression(symbolicOperand);
-			env.heap.putField(anonymousClass.getName(), fields[i].getName(), anonymousClass, symbolicRef, symbolicValue);
-		}
-
-		env.topFrame().operandStack.pushRef(symbolicRef); // Symbolic instance produced by invokedynamic
-	}
-
-	/**
-	 * Used to invoke any
-	 * <ul>
-	 * <li>instance initialization method <init> = (constructor + field init)
-	 * </li>
-	 * <li>private method</li>
-	 * <li>method of a superclass of the current class</li>
-	 * </ul>
-	 *
-	 * No dynamic dispatch (unlike InvokeVirtual)
-	 *
-	 * http://java.sun.com/docs/books/jvms/second_edition/html/Instructions2.
-	 * doc6.html#invokespecial
-	 * http://java.sun.com/docs/books/jvms/second_edition
-	 * /html/Overview.doc.html#12174
-	 * http://java.sun.com/docs/books/jvms/second_edition
-	 * /html/Concepts.doc.html#33032
-	 */
-	@Override
-	public void INVOKESPECIAL(String className, String methName, String methDesc) {
-		stackParamCount = 0;
-		env.topFrame().invokeNeedsThis = true;
-
-		if (conf.INIT.equals(methName)) {
-			boolean instrumented = !conf.isIgnored(className);
-			env.topFrame().invokeInstrumentedCode(instrumented);
-			env.topFrame().invokeLambdaSyntheticCodeThatInvokesNonInstrCode(false);
-		} else {
-			methodCall(className, methName, methDesc);
-		}
-	}
-
-	@Override
-	public void INVOKESPECIAL(Object conc_receiver, String className, String methName, String methDesc) {
-		INVOKESPECIAL(className, methName, methDesc);
-=======
     /**
      * We get this callback immediately after the user's invokedynamic instruction.
      * <p>
@@ -911,384 +511,12 @@
     @Override
     public void INVOKESPECIAL(Object conc_receiver, String className, String methName, String methDesc) {
         INVOKESPECIAL(className, methName, methDesc);
->>>>>>> 8730aedd
 //		String concreteClassName = conc_receiver.getClass().getName();
 //		if (concreteClassName != null) {
 //			INVOKESPECIAL(concreteClassName, methName, methDesc);
 //		} else {
 //			INVOKESPECIAL(className, methName, methDesc);
 //		}
-<<<<<<< HEAD
-	}
-
-	/**
-	 * We get this callback right before the user code makes the corresponding
-	 * virtual call to method className.methName(methDesc). See:
-	 * {@link ConcolicMethodAdapter#visitMethodInsn}
-	 *
-	 * <p>
-	 * The current instrumentation system only calls this version of
-	 * INVOKEVIRTUAL for methods that take two or fewer parameters.
-	 *
-	 * http://java.sun.com/docs/books/jvms/second_edition/html/Instructions2.
-	 * doc6.html#invokevirtual
-	 */
-	@Override
-	public void INVOKEVIRTUAL(Object conc_receiver, String className, String methName, String methDesc) {
-		stackParamCount = 0;
-
-		env.topFrame().invokeNeedsThis = true;
-
-		Iterator<Operand> it = env.topFrame().operandStack.iterator();
-		Type[] argTypes = Type.getArgumentTypes(methDesc);
-		for (int i = 0; i < argTypes.length; i++) {
-			it.next();
-		}
-		ReferenceOperand ref_operand = (ReferenceOperand) it.next();
-		ReferenceExpression symb_receiver = ref_operand.getReference();
-		env.heap.initializeReference(conc_receiver, symb_receiver);
-
-		if (nullReferenceViolation(conc_receiver, symb_receiver))
-			return;
-
-		String concreteClassName = conc_receiver.getClass().getName();
-		Method virtualMethod = methodCall(concreteClassName, methName, methDesc);
-		chooseReceiverType(className, conc_receiver, methDesc, virtualMethod);
-	}
-
-	/**
-	 * We get this callback right before the user code makes the corresponding
-	 * call to interface method className.methName(methDesc). See:
-	 * {@link ConcolicMethodAdapter#visitMethodInsn}
-	 *
-	 * <p>
-	 * http://java.sun.com/docs/books/jvms/second_edition/html/Instructions2.
-	 * doc6.html#invokeinterface
-	 */
-	@Override
-	public void INVOKEINTERFACE(Object concreteReceiver, String className, String methName, String methDesc) {
-		stackParamCount = 0;
-		env.topFrame().invokeNeedsThis = true;
-
-		if (nullReferenceViolation(concreteReceiver, null))
-			return;
-
-		// Ilebrero: Lambdas doesn't seem to be instrumentable.
-		// The code itself is in the respective owner class.
-		if (LambdaUtils.isLambda(concreteReceiver.getClass())) {
-
-			// Check if we call non-instrumented code
-			Class anonymousClass = concreteReceiver.getClass();
-			Type anonymousClassType = Type.getType(anonymousClass);
-			LambdaSyntheticTypeConstant lambdaReferenceType = (LambdaSyntheticTypeConstant) env.heap.getReferenceType(anonymousClassType);
-
-			// If this lambda hasn't been seen before, we assume it's not instrumented
-			env.topFrame().invokeInstrumentedCode(!lambdaReferenceType.callsNonInstrumentedCode());
-			env.topFrame().invokeLambdaSyntheticCodeThatInvokesNonInstrCode(lambdaReferenceType.callsNonInstrumentedCode());
-
-			// Nothing to do.
-			if (lambdaReferenceType.callsNonInstrumentedCode()) return;
-
-			// TODO(ilebrero): If this lambda is related to a method reference, we need to replace the lambda's symbolic
-			//                 receiver with the method reference's related instance as this is just a redirection,
-			//                 is this possible? Currently when trying to get a symbolic field, as the symbolic receiver
-			//                 is from the lambda, no previous symbolic elements of tat object instance are being used.
-
-			/**
-			 * for closures: In case we jump to a closure, we need to add the bounded closure elements to the stack
-			 * 				 as this is implicitly done by the JVM. Notice that at this point the descriptor won't
-			 * 				 tell us about this element (i.e (Ljava/lang/Object;)Ljava/lang/Object;) but the actual
-			 * 				 closure method will have extra elemenets on its descriptor (i.e.
-			 * 				 (Ljava/lang/Object;Ljava/lang/Object;Ljava/lang/Object;)Ljava/lang/Object;))
-			 * - pop original operands
-			 * - pop receiver
-			 * - push captured (as receiver fields) operands
-			 * - push original operands
-			 */
-			if (anonymousClass.getDeclaredFields().length > 0) {
-
-				// Pop current symbolic operands
-				final int interfaceParamsAmount = getArgumentClasses(methDesc).length;
-				final Operand[] symbolicArguments = new Operand[interfaceParamsAmount];
-				for (int i = interfaceParamsAmount - 1; i >= 0; i--) {
-					symbolicArguments[i] = env.topFrame().operandStack.popOperand();
-				}
-
-				// Pop receiver
-				final ReferenceExpression receiverSymbolic = env.topFrame().operandStack.popRef();
-
-				// Push closure bounded fields expressions
-				final Field[] fields = anonymousClass.getDeclaredFields();
-    			final Expression[] fieldExpressions = new Expression[fields.length];
-
-    			for (Field field : fields) {
-    				int fieldLoc = Integer.parseInt(field.getName().substring(4)) - 1;
-    				fieldExpressions[fieldLoc] = env.heap.getField(anonymousClass.getName(), field.getName(), anonymousClass, receiverSymbolic);
-				}
-
-    			// Push receiver
-				env.topFrame().operandStack.pushRef(receiverSymbolic);
-
-    			// Push new operands
-				for (Expression expression: fieldExpressions) {
-					Operand operand = OperandUtils.expressionToOperand(expression);
-					env.topFrame().operandStack.pushOperand(operand);
-				}
-
-				// Push original operands
-				for (int i=0; i<interfaceParamsAmount; i++) {
-					env.topFrame().operandStack.pushOperand(symbolicArguments[i]);
-				}
-
-			}
-
-			return;
-		}
-
-		String concreteClassName = concreteReceiver.getClass().getName();
-		Method method = methodCall(concreteClassName, methName, methDesc);
-		chooseReceiverType(className, concreteReceiver, methDesc, method);
-	}
-
-	/**
-	 * Dispose our frame, we have no value to return.
-	 */
-	@Override
-	public void RETURN() {
-		popFrameAndDisposeCallerParams();
-	}
-
-	/**
-	 * Dispose our frame and transfer the return value back.
-	 */
-	@Override
-	public void IRETURN() {
-		Frame returningFrame = popFrameAndDisposeCallerParams();
-
-		if (env.topFrame().weInvokedInstrumentedCode()) {
-			Operand ret_val = returningFrame.operandStack.popOperand();
-			env.topFrame().operandStack.pushOperand(ret_val);
-		}
-	}
-
-	@Override public void LRETURN() {
-		IRETURN();
-	}
-	@Override public void FRETURN() {
-		IRETURN();
-	}
-	@Override public void DRETURN() {
-		IRETURN();
-	}
-	@Override public void ARETURN() {
-		IRETURN();
-	}
-
-	/**
-	 * No actual return value.
-	 *
-	 * If we invoked uninstrumented code, then throw away the parameters passed
-	 * to that uninstrumented code.
-	 */
-	@Override
-	public void CALL_RESULT(String owner, String name, String desc) {
-		if (callResultIsPushed())
-			// RETURN already did it
-			return;
-
-		/**
-		 * Since control flow is returning from un-instrumented code, we
-		 * must get rid of the method arguments since the callee did not
-		 * consume the method arguments.
-		 */
-		env.topFrame().disposeMethInvokeArgs(desc);
-	}
-
-	/**
-	 * Our chance to capture the value returned by a native or un-instrumented
-	 * method.
-	 */
-	@Override
-	public void CALL_RESULT(boolean res, String owner, String name, String desc) {
-		CALL_RESULT(owner, name, desc);
-
-		if (callResultIsPushed()) { // RETURN already did
-															// it
-			return;
-		} else {
-			/**
-			 * We are returning from uninstrumented code. This is the only way
-			 * of storing the uninstrumented return value to the symbolic state.
-			 */
-			int i = res ? 1 : 0;
-			IntegerConstant value = ExpressionFactory.buildNewIntegerConstant(i);
-			env.topFrame().operandStack.pushBv32(value);
-		}
-	}
-
-	/**
-	 * int, short, byte all map to a BitVec32
-	 *
-	 * TODO: Will this work for char?
-	 */
-	@Override
-	public void CALL_RESULT(int res, String owner, String name, String desc) {
-		CALL_RESULT(owner, name, desc);
-
-		if (callResultIsPushed()) {// RETURN already did
-															// it
-			return;
-		} else {
-			/**
-			 * We are returning from uninstrumented code. This is the only way
-			 * of storing the uninstrumented return value to the symbolic state.
-			 */
-			IntegerConstant value = ExpressionFactory.buildNewIntegerConstant(res);
-			env.topFrame().operandStack.pushBv32(value);
-		}
-	}
-
-	@Override
-	public void CALL_RESULT(Object res, String owner, String name, String desc) {
-		CALL_RESULT(owner, name, desc);
-
-		if (callResultIsPushed())
-			// RETURN already did it
-			return;
-		else {
-			/**
-			 * We are returning from uninstrumented code. This is the only way
-			 * of storing the method return value to the symbolic state.
-			 */
-			ReferenceExpression symb_ref = env.heap.getReference(res);
-			env.topFrame().operandStack.pushRef(symb_ref);
-		}
-	}
-
-	@Override
-	public void CALL_RESULT(long res, String owner, String name, String desc) {
-		CALL_RESULT(owner, name, desc);
-
-		if (callResultIsPushed()) {
-			// RETURN already did it
-			return;
-		} else {
-			/**
-			 * We are returning from uninstrumented code. This is the only way
-			 * of storing the uninstrumented return value to the symbolic state.
-			 */
-			IntegerConstant value = ExpressionFactory.buildNewIntegerConstant(res);
-			env.topFrame().operandStack.pushBv64(value);
-		}
-	}
-
-	@Override
-	public void CALL_RESULT(double res, String owner, String name, String desc) {
-		CALL_RESULT(owner, name, desc);
-
-		if (callResultIsPushed()) {
-			// RETURN already did it
-			return;
-		} else {
-			/**
-			 * We are returning from uninstrumented code. This is the only way
-			 * of storing the uninstrumented return value to the symbolic state.
-			 */
-			RealConstant value = ExpressionFactory.buildNewRealConstant(res);
-			env.topFrame().operandStack.pushFp64(value);
-		}
-	}
-
-	@Override
-	public void CALL_RESULT(float res, String owner, String name, String desc) {
-		CALL_RESULT(owner, name, desc);
-
-		if (callResultIsPushed()) {// RETURN already did
-															// it
-			return;
-		} else {
-			/**
-			 * We are returning from uninstrumented code. This is the only way
-			 * of storing the uninstrumented return value to the symbolic state.
-			 */
-			RealConstant value = ExpressionFactory.buildNewRealConstant(res);
-			env.topFrame().operandStack.pushFp32(value);
-		}
-
-	}
-
-	@Override
-	public void CALLER_STACK_PARAM(int nr, int calleeLocalsIndex, int value) {
-		stackParamCount++;
-	}
-
-	@Override
-	public void CALLER_STACK_PARAM(int nr, int calleeLocalsIndex, boolean value) {
-		stackParamCount++;
-	}
-
-	@Override
-	public void CALLER_STACK_PARAM(int nr, int calleeLocalsIndex, short value) {
-		stackParamCount++;
-	}
-
-	@Override
-	public void CALLER_STACK_PARAM(int nr, int calleeLocalsIndex, byte value) {
-		stackParamCount++;
-	}
-
-	@Override
-	public void CALLER_STACK_PARAM(int nr, int calleeLocalsIndex, char value) {
-		stackParamCount++;
-	}
-
-	@Override
-	public void CALLER_STACK_PARAM(int nr, int calleeLocalsIndex, long value) {
-		stackParamCount++;
-	}
-
-	@Override
-	public void CALLER_STACK_PARAM(int nr, int calleeLocalsIndex, float value) {
-		stackParamCount++;
-	}
-
-	@Override
-	public void CALLER_STACK_PARAM(int nr, int calleeLocalsIndex, double value) {
-		stackParamCount++;
-	}
-
-	@Override
-	public void CALLER_STACK_PARAM(int nr, int calleeLocalsIndex, Object conc_ref) {
-		stackParamCount++;
-
-		int operand_index = stackParamCount - 1;
-		Operand op = getOperand(operand_index);
-		ReferenceOperand ref_op = (ReferenceOperand) op;
-		ReferenceExpression symb_ref = ref_op.getReference();
-
-		env.heap.initializeReference(conc_ref, symb_ref);
-	}
-
-	private Operand getOperand(int index) {
-		Operand op;
-		Iterator<Operand> it = env.topFrame().operandStack.iterator();
-		for (int i = 0; i < index + 1; i++) {
-			op = it.next();
-			if (i == index) {
-				return op;
-			}
-		}
-		return null;
-	}
-
-	/**
-	 * Start executing a static (class) initializer -- <clinit>()
-	 */
-	private void CLINIT_BEGIN(String className) {
-		/*
-		 * <clinit>() method can read textually earlier fields
-		 */
-=======
     }
 
     /**
@@ -1664,7 +892,6 @@
         /*
          * <clinit>() method can read textually earlier fields
          */
->>>>>>> 8730aedd
 //		env.ensurePrepared(className);
         Frame frame = new StaticInitializerFrame(className);
         env.pushFrame(frame); // <clinit>() has no parameters
