--- conflicted
+++ resolved
@@ -1,992 +1,3 @@
-<<<<<<< HEAD
-/**
- * Copyright (C) 2010-2018 Gordon Fraser, Andrea Arcuri and EvoSuite
- * contributors
- *
- * This file is part of EvoSuite.
- *
- * EvoSuite is free software: you can redistribute it and/or modify it
- * under the terms of the GNU Lesser General Public License as published
- * by the Free Software Foundation, either version 3.0 of the License, or
- * (at your option) any later version.
- *
- * EvoSuite is distributed in the hope that it will be useful, but
- * WITHOUT ANY WARRANTY; without even the implied warranty of
- * MERCHANTABILITY or FITNESS FOR A PARTICULAR PURPOSE. See the GNU
- * Lesser Public License for more details.
- *
- * You should have received a copy of the GNU Lesser General Public
- * License along with EvoSuite. If not, see <http://www.gnu.org/licenses/>.
- */
-package org.evosuite.symbolic.instrument;
-
-import static org.evosuite.dse.util.Assertions.check;
-import static org.evosuite.dse.util.Assertions.notNull;
-import static org.evosuite.symbolic.instrument.ConcolicConfig.BII_V;
-import static org.evosuite.symbolic.instrument.ConcolicConfig.BYTECODE_NAME;
-import static org.evosuite.symbolic.instrument.ConcolicConfig.CII_V;
-import static org.evosuite.symbolic.instrument.ConcolicConfig.CLASS_V;
-import static org.evosuite.symbolic.instrument.ConcolicConfig.DGGG_V;
-import static org.evosuite.symbolic.instrument.ConcolicConfig.DII_V;
-import static org.evosuite.symbolic.instrument.ConcolicConfig.D_V;
-import static org.evosuite.symbolic.instrument.ConcolicConfig.FGGG_V;
-import static org.evosuite.symbolic.instrument.ConcolicConfig.FII_V;
-import static org.evosuite.symbolic.instrument.ConcolicConfig.F_V;
-import static org.evosuite.symbolic.instrument.ConcolicConfig.GGGII_V;
-import static org.evosuite.symbolic.instrument.ConcolicConfig.GGG_V;
-import static org.evosuite.symbolic.instrument.ConcolicConfig.GI_V;
-import static org.evosuite.symbolic.instrument.ConcolicConfig.G_V;
-import static org.evosuite.symbolic.instrument.ConcolicConfig.IGGG_V;
-import static org.evosuite.symbolic.instrument.ConcolicConfig.IG_V;
-import static org.evosuite.symbolic.instrument.ConcolicConfig.III_V;
-import static org.evosuite.symbolic.instrument.ConcolicConfig.II_V;
-import static org.evosuite.symbolic.instrument.ConcolicConfig.INT;
-import static org.evosuite.symbolic.instrument.ConcolicConfig.INT_ARR;
-import static org.evosuite.symbolic.instrument.ConcolicConfig.I_V;
-import static org.evosuite.symbolic.instrument.ConcolicConfig.JGGG_V;
-import static org.evosuite.symbolic.instrument.ConcolicConfig.JII_V;
-import static org.evosuite.symbolic.instrument.ConcolicConfig.J_V;
-import static org.evosuite.symbolic.instrument.ConcolicConfig.LGGG_V;
-import static org.evosuite.symbolic.instrument.ConcolicConfig.LG_V;
-import static org.evosuite.symbolic.instrument.ConcolicConfig.LII_V;
-import static org.evosuite.symbolic.instrument.ConcolicConfig.LI_V;
-import static org.evosuite.symbolic.instrument.ConcolicConfig.L_V;
-import static org.evosuite.symbolic.instrument.ConcolicConfig.REF;
-import static org.evosuite.symbolic.instrument.ConcolicConfig.SII_V;
-import static org.evosuite.symbolic.instrument.ConcolicConfig.STR;
-import static org.evosuite.symbolic.instrument.ConcolicConfig.VM_FQ;
-import static org.evosuite.symbolic.instrument.ConcolicConfig.VOID;
-import static org.evosuite.symbolic.instrument.ConcolicConfig.V_V;
-import static org.evosuite.symbolic.instrument.ConcolicConfig.ZGGG_V;
-import static org.evosuite.symbolic.instrument.ConcolicConfig.ZII_V;
-import static org.objectweb.asm.Opcodes.AALOAD;
-import static org.objectweb.asm.Opcodes.AASTORE;
-import static org.objectweb.asm.Opcodes.ALOAD;
-import static org.objectweb.asm.Opcodes.ANEWARRAY;
-import static org.objectweb.asm.Opcodes.ARRAYLENGTH;
-import static org.objectweb.asm.Opcodes.ASTORE;
-import static org.objectweb.asm.Opcodes.ATHROW;
-import static org.objectweb.asm.Opcodes.BALOAD;
-import static org.objectweb.asm.Opcodes.BASTORE;
-import static org.objectweb.asm.Opcodes.BIPUSH;
-import static org.objectweb.asm.Opcodes.CALOAD;
-import static org.objectweb.asm.Opcodes.CASTORE;
-import static org.objectweb.asm.Opcodes.CHECKCAST;
-import static org.objectweb.asm.Opcodes.DALOAD;
-import static org.objectweb.asm.Opcodes.DASTORE;
-import static org.objectweb.asm.Opcodes.DDIV;
-import static org.objectweb.asm.Opcodes.DLOAD;
-import static org.objectweb.asm.Opcodes.DREM;
-import static org.objectweb.asm.Opcodes.DUP;
-import static org.objectweb.asm.Opcodes.DUP2;
-import static org.objectweb.asm.Opcodes.FALOAD;
-import static org.objectweb.asm.Opcodes.FASTORE;
-import static org.objectweb.asm.Opcodes.FDIV;
-import static org.objectweb.asm.Opcodes.FLOAD;
-import static org.objectweb.asm.Opcodes.FREM;
-import static org.objectweb.asm.Opcodes.GETFIELD;
-import static org.objectweb.asm.Opcodes.GOTO;
-import static org.objectweb.asm.Opcodes.IALOAD;
-import static org.objectweb.asm.Opcodes.IASTORE;
-import static org.objectweb.asm.Opcodes.IDIV;
-import static org.objectweb.asm.Opcodes.IFEQ;
-import static org.objectweb.asm.Opcodes.IFGE;
-import static org.objectweb.asm.Opcodes.IFGT;
-import static org.objectweb.asm.Opcodes.IFLE;
-import static org.objectweb.asm.Opcodes.IFLT;
-import static org.objectweb.asm.Opcodes.IFNE;
-import static org.objectweb.asm.Opcodes.IFNONNULL;
-import static org.objectweb.asm.Opcodes.IFNULL;
-import static org.objectweb.asm.Opcodes.IF_ACMPEQ;
-import static org.objectweb.asm.Opcodes.IF_ACMPNE;
-import static org.objectweb.asm.Opcodes.IF_ICMPEQ;
-import static org.objectweb.asm.Opcodes.IF_ICMPGE;
-import static org.objectweb.asm.Opcodes.IF_ICMPGT;
-import static org.objectweb.asm.Opcodes.IF_ICMPLE;
-import static org.objectweb.asm.Opcodes.IF_ICMPLT;
-import static org.objectweb.asm.Opcodes.IF_ICMPNE;
-import static org.objectweb.asm.Opcodes.ILOAD;
-import static org.objectweb.asm.Opcodes.INSTANCEOF;
-import static org.objectweb.asm.Opcodes.INVOKEINTERFACE;
-import static org.objectweb.asm.Opcodes.INVOKESPECIAL;
-import static org.objectweb.asm.Opcodes.INVOKESTATIC;
-import static org.objectweb.asm.Opcodes.INVOKEVIRTUAL;
-import static org.objectweb.asm.Opcodes.IREM;
-import static org.objectweb.asm.Opcodes.ISTORE;
-import static org.objectweb.asm.Opcodes.JSR;
-import static org.objectweb.asm.Opcodes.LALOAD;
-import static org.objectweb.asm.Opcodes.LASTORE;
-import static org.objectweb.asm.Opcodes.LDC;
-import static org.objectweb.asm.Opcodes.LDIV;
-import static org.objectweb.asm.Opcodes.LLOAD;
-import static org.objectweb.asm.Opcodes.LOOKUPSWITCH;
-import static org.objectweb.asm.Opcodes.LREM;
-import static org.objectweb.asm.Opcodes.MULTIANEWARRAY;
-import static org.objectweb.asm.Opcodes.NEW;
-import static org.objectweb.asm.Opcodes.NEWARRAY;
-import static org.objectweb.asm.Opcodes.PUTFIELD;
-import static org.objectweb.asm.Opcodes.SALOAD;
-import static org.objectweb.asm.Opcodes.SASTORE;
-import static org.objectweb.asm.Opcodes.SIPUSH;
-import static org.objectweb.asm.Opcodes.TABLESWITCH;
-
-import java.util.HashMap;
-import java.util.HashSet;
-import java.util.List;
-import java.util.Map;
-import java.util.Set;
-
-import org.evosuite.TestGenerationContext;
-import org.evosuite.coverage.branch.Branch;
-import org.evosuite.coverage.branch.BranchPool;
-import org.evosuite.instrumentation.InstrumentingClassLoader;
-import org.objectweb.asm.Label;
-import org.objectweb.asm.MethodVisitor;
-import org.objectweb.asm.Opcodes;
-import org.objectweb.asm.Type;
-import org.objectweb.asm.commons.GeneratorAdapter;
-import org.objectweb.asm.tree.LabelNode;
-
-/*
-    This class is taken and adapted from the DSC tool developed by Christoph Csallner.
-    Link at :
-    http://ranger.uta.edu/~csallner/dsc/index.html
- */
-
-/**
- * Main instrumentation class
- * 
- * <p>
- * Before each user ByteCode instruction, add a call to one of our static
- * methods, that reflects the particular ByteCode. In a few cases noted below,
- * we add our callback after the user ByteCode, instead of before.
- * 
- * @author csallner@uta.edu (Christoph Csallner)
- */
-public final class ConcolicMethodAdapter extends GeneratorAdapter {
-	private static final String THIS$0 = "this$0";
-	private static final String INIT = "<init>"; //$NON-NLS-1$
-	private static final String CLINIT = "<clinit>"; //$NON-NLS-1$
-
-	private static final String METHOD_BEGIN = "METHOD_BEGIN"; //$NON-NLS-1$
-	private static final String METHOD_BEGIN_PARAM = "METHOD_BEGIN_PARAM"; //$NON-NLS-1$
-	private static final String METHOD_BEGIN_RECEIVER = "METHOD_BEGIN_RECEIVER"; //$NON-NLS-1$
-
-	private static final String CALL_RESULT = "CALL_RESULT"; //$NON-NLS-1$
-
-	private final int access;
-	private final String className;
-	private final String methName;
-	private final String methDescription;
-
-	private final OperandStack stack;
-
-	/**
-	 * Constructor
-	 */
-	ConcolicMethodAdapter(MethodVisitor mv, int access, String className, String methName,
-	        String desc) {
-		super(Opcodes.ASM4, mv, access, methName, desc);
-
-		this.access = access;
-		this.className = notNull(className);
-		this.methName = notNull(methName);
-		this.methDescription = notNull(desc);
-
-		this.stack = new OperandStack(mv);
-	}
-
-	/**
-	 * Before first ByteCode of the method/constructor
-	 * 
-	 * <p>
-	 * Issue one call per argument, excluding the "this" receiver for
-	 * non-constructor instance methods. Work left to right, starting with
-	 * receiver.
-	 * 
-	 * <ol>
-	 * <li>
-	 * METHOD_BEGIN_RECEIVER(value) -- optional</li>
-	 * <li>
-	 * METHOD_BEGIN_PARAM(value, 0, 0)</li>
-	 * <li>
-	 * ...</li>
-	 * <li>
-	 * METHOD_BEGIN_PARAM(value, nrArgs-1, localsIndex)</li>
-	 * </ol>
-	 */
-	@Override
-	public void visitCode() {
-		super.visitCode();
-
-		/*
-		 * standard access flags may also fit into signed 16-bit. That would
-		 * allow using short and sipush. But Asm pseudo access flag
-		 * ACC_DEPRECATED is too large.
-		 */
-		stack.pushInt(access);
-		stack.pushStrings(className, methName, methDescription);
-		mv.visitMethodInsn(INVOKESTATIC, VM_FQ, METHOD_BEGIN, IGGG_V);
-
-		final boolean needThis = !AccessFlags.isStatic(access)
-		        && !CLINIT.equals(methName);
-		if (needThis && !INIT.equals(methName)) {
-			mv.visitVarInsn(ALOAD, 0);
-			mv.visitMethodInsn(INVOKESTATIC, VM_FQ, METHOD_BEGIN_RECEIVER, L_V);
-		}
-
-		Type[] paramTypes = Type.getArgumentTypes(methDescription); // does not
-		                                                            // include
-		                                                            // "this"
-
-		/*
-		 * Category-2 parameters require two slots in locals, so the index into
-		 * the locals increases by two.
-		 */
-		int paramNr = 0;
-		int calleeLocalsIndex = 0;
-		if (needThis)
-			calleeLocalsIndex += 1;
-
-		for (Type type : paramTypes) {
-			String dscMethParamSign = null;
-			switch (type.getSort()) {
-			case Type.BOOLEAN:
-				mv.visitVarInsn(ILOAD, calleeLocalsIndex);
-				dscMethParamSign = ZII_V;
-				break;
-			case Type.BYTE:
-				mv.visitVarInsn(ILOAD, calleeLocalsIndex);
-				dscMethParamSign = BII_V;
-				break;
-			case Type.CHAR:
-				mv.visitVarInsn(ILOAD, calleeLocalsIndex);
-				dscMethParamSign = CII_V;
-				break;
-			case Type.SHORT:
-				mv.visitVarInsn(ILOAD, calleeLocalsIndex);
-				dscMethParamSign = SII_V;
-				break;
-			case Type.INT:
-				mv.visitVarInsn(ILOAD, calleeLocalsIndex);
-				dscMethParamSign = III_V;
-				break;
-			case Type.LONG:
-				mv.visitVarInsn(LLOAD, calleeLocalsIndex);
-				dscMethParamSign = JII_V;
-				break;
-			case Type.DOUBLE:
-				mv.visitVarInsn(DLOAD, calleeLocalsIndex);
-				dscMethParamSign = DII_V;
-				break;
-			case Type.FLOAT:
-				mv.visitVarInsn(FLOAD, calleeLocalsIndex);
-				dscMethParamSign = FII_V;
-				break;
-			case Type.ARRAY:
-			case Type.OBJECT:
-				mv.visitVarInsn(ALOAD, calleeLocalsIndex);
-				dscMethParamSign = LII_V;
-				break;
-			}
-
-			stack.pushInt(paramNr);
-			stack.pushInt(calleeLocalsIndex);
-			mv.visitMethodInsn(INVOKESTATIC, VM_FQ, METHOD_BEGIN_PARAM, dscMethParamSign);
-
-			paramNr += 1;
-			calleeLocalsIndex += type.getSize();
-		}
-	}
-
-	/**
-	 * Insert call to our method directly before the corresponding user
-	 * instruction
-	 */
-	@Override
-	public void visitInsn(int opcode) {
-		/* Divide instructions: Pass second argument (top of stack) to listeners */
-		switch (opcode) {
-		case IDIV:
-		case IREM:
-			mv.visitInsn(DUP);
-			mv.visitMethodInsn(INVOKESTATIC, VM_FQ, BYTECODE_NAME[opcode], I_V);
-			break;
-		case LDIV:
-		case LREM:
-			mv.visitInsn(DUP2);
-			mv.visitMethodInsn(INVOKESTATIC, VM_FQ, BYTECODE_NAME[opcode], J_V);
-			break;
-		case FDIV:
-		case FREM:
-			mv.visitInsn(DUP);
-			mv.visitMethodInsn(INVOKESTATIC, VM_FQ, BYTECODE_NAME[opcode], F_V);
-			break;
-		case DDIV:
-		case DREM:
-			mv.visitInsn(DUP2);
-			mv.visitMethodInsn(INVOKESTATIC, VM_FQ, BYTECODE_NAME[opcode], D_V);
-			break;
-
-		/*
-		 * ..., arrayref, index ==> ..., value
-		 */
-		case IALOAD: // http://java.sun.com/docs/books/jvms/second_edition/html/Instructions2.doc6.html#iaload
-		case LALOAD:
-		case DALOAD: // http://java.sun.com/docs/books/jvms/second_edition/html/Instructions2.doc3.html#daload
-		case FALOAD:
-		case AALOAD:
-		case BALOAD:
-		case CALOAD:
-		case SALOAD:
-			mv.visitInsn(DUP2);
-			mv.visitMethodInsn(INVOKESTATIC, VM_FQ, BYTECODE_NAME[opcode], LI_V);
-			break;
-
-		/*
-		 * ..., arrayref, index, value ==> ...
-		 */
-		case IASTORE: // http://java.sun.com/docs/books/jvms/second_edition/html/Instructions2.doc6.html#iastore
-		case FASTORE:
-		case AASTORE:
-		case BASTORE:
-		case CASTORE:
-		case SASTORE:
-			/* ..., arrayref, index, value */
-			stack.c1b1a1__c1b1a1c1();
-			/* ..., arrayref, index, value, arrayref */
-			stack.c1b1a1__c1b1a1c1();
-			/* ..., arrayref, index, value, arrayref, index */
-			mv.visitMethodInsn(INVOKESTATIC, VM_FQ, BYTECODE_NAME[opcode], LI_V);
-			break;
-
-		case LASTORE:
-		case DASTORE:
-			/* ..., arrayref, index, value */
-			stack.c1b1a2__c1b1a2c1();
-			/* ..., arrayref, index, value, arrayref */
-			stack.c1b2a1__c1b2a1c1();
-			/* ..., arrayref, index, value, arrayref, index */
-			mv.visitMethodInsn(INVOKESTATIC, VM_FQ, BYTECODE_NAME[opcode], LI_V);
-			break;
-
-		case ATHROW:
-		case ARRAYLENGTH: // http://java.sun.com/docs/books/jvms/second_edition/html/Instructions2.doc.html#ARRAYLENGTH
-			mv.visitInsn(DUP);
-			mv.visitMethodInsn(INVOKESTATIC, VM_FQ, BYTECODE_NAME[opcode], L_V);
-			break;
-
-		default:
-			mv.visitMethodInsn(INVOKESTATIC, VM_FQ, BYTECODE_NAME[opcode], V_V);
-		}
-
-		super.visitInsn(opcode); // user code ByteCode instruction
-	}
-
-	private int branchCounter = 1;
-
-	@Override
-	public void visitJumpInsn(int opcode, Label label) {
-		
-		// The use of branchCounter is inlined so that branchIds match
-		// what EvoSuite produces
-		//
-		switch (opcode) {
-		case IFEQ: // http://java.sun.com/docs/books/jvms/second_edition/html/Instructions2.doc6.html#ifcond
-		case IFNE:
-		case IFLT:
-		case IFGE:
-		case IFGT:
-		case IFLE:
-			mv.visitInsn(DUP);
-			mv.visitLdcInsn(className);
-			mv.visitLdcInsn(methName);
-			mv.visitLdcInsn(branchCounter++);
-			String IGGI_V = "(" + INT + STR + STR + INT + ")" + VOID;
-			mv.visitMethodInsn(INVOKESTATIC, VM_FQ, BYTECODE_NAME[opcode], IGGI_V);
-			break;
-
-		case IF_ICMPEQ: // http://java.sun.com/docs/books/jvms/second_edition/html/Instructions2.doc6.html#if_icmpcond
-		case IF_ICMPNE:
-		case IF_ICMPLT:
-		case IF_ICMPGE:
-		case IF_ICMPGT:
-		case IF_ICMPLE:
-			mv.visitInsn(DUP2);
-			mv.visitLdcInsn(className);
-			mv.visitLdcInsn(methName);
-			mv.visitLdcInsn(branchCounter++);
-			String IIGGI_V = "(" + INT + INT + STR + STR + INT + ")" + VOID;
-			mv.visitMethodInsn(INVOKESTATIC, VM_FQ, BYTECODE_NAME[opcode], IIGGI_V);
-			break;
-
-		case IF_ACMPEQ: // http://java.sun.com/docs/books/jvms/second_edition/html/Instructions2.doc6.html#if_acmpcond
-		case IF_ACMPNE:
-			mv.visitInsn(DUP2);
-			mv.visitLdcInsn(className);
-			mv.visitLdcInsn(methName);
-			mv.visitLdcInsn(branchCounter++);
-			String LLGGI_V = "(" + REF + REF + STR + STR + INT + ")" + VOID;
-			mv.visitMethodInsn(INVOKESTATIC, VM_FQ, BYTECODE_NAME[opcode], LLGGI_V);
-			break;
-
-		case IFNULL: // http://java.sun.com/docs/books/jvms/second_edition/html/Instructions2.doc6.html#ifnull
-		case IFNONNULL:
-			mv.visitInsn(DUP);
-			mv.visitLdcInsn(className);
-			mv.visitLdcInsn(methName);
-			mv.visitLdcInsn(branchCounter++);
-			String LGGI_V = "(" + REF + STR + STR + INT + ")" + VOID;
-			mv.visitMethodInsn(INVOKESTATIC, VM_FQ, BYTECODE_NAME[opcode], LGGI_V);
-			break;
-
-		case GOTO: // http://java.sun.com/docs/books/jvms/second_edition/html/Instructions2.doc5.html#goto
-		case JSR:
-			mv.visitMethodInsn(INVOKESTATIC, VM_FQ, BYTECODE_NAME[opcode], V_V);
-			break;
-
-		case 200: // http://java.sun.com/docs/books/jvms/second_edition/html/Instructions2.doc5.html#goto_w
-		case 201:
-			mv.visitMethodInsn(INVOKESTATIC, VM_FQ, BYTECODE_NAME[opcode], V_V);
-			break;
-
-		default:
-			check(false, BYTECODE_NAME[opcode] + " is not a jump instruction.");
-		}
-
-		/* All our code is added now to the basic block, before the jump */
-
-		super.visitJumpInsn(opcode, label); // user's jump instruction
-	}
-
-	@Override
-	public void visitLineNumber(int line, Label start) {
-		stack.pushInt(line);
-		mv.visitMethodInsn(INVOKESTATIC, VM_FQ, "SRC_LINE_NUMBER", I_V); //$NON-NLS-1$
-
-		super.visitLineNumber(line, start);
-	}
-
-	/**
-	 * Pseudo-instruction, inserted directly before the corresponding target
-	 * instruction.
-	 * 
-	 * <p>
-	 * Our instrumentation code does not change the shape of the instrumented
-	 * method's control flow graph. So hopefully we do not need to modify any
-	 * label and trust that ASM will recompute the concrete offsets correctly
-	 * for us.
-	 */
-	@Override
-	public void visitLabel(Label label) {
-		super.visitLabel(label);
-
-		if (!exceptionHandlers.contains(label)) {
-			mv.visitMethodInsn(INVOKESTATIC, VM_FQ, "BB_BEGIN", V_V); //$NON-NLS-1$
-			return;
-		}
-
-		/* Exception handler basic block */
-
-		stack.pushInt(access);
-		stack.pushStrings(className, methName, methDescription);
-		mv.visitMethodInsn(INVOKESTATIC, VM_FQ, "HANDLER_BEGIN", IGGG_V); //$NON-NLS-1$
-	}
-
-	/**
-	 * <ul>
-	 * <li>
-	 * BIPUSH: push one byte from instruction stream to operand stack</li>
-	 * <li>
-	 * SIPUSH: push two bytes from instruction stream to operand stack</li>
-	 * <li>
-	 * NEWARRAY</li>
-	 * </ul>
-	 */
-	@Override
-	public void visitIntInsn(int opcode, int operand) {
-		switch (opcode) {
-		case BIPUSH: // @see
-			         // http://java.sun.com/docs/books/jvms/second_edition/html/Instructions2.doc1.html#bipush
-		case SIPUSH: // @see
-			         // http://java.sun.com/docs/books/jvms/second_edition/html/Instructions2.doc13.html#sipush
-			super.visitIntInsn(opcode, operand); // user ByteCode instruction
-			mv.visitInsn(DUP);
-			mv.visitMethodInsn(INVOKESTATIC, VM_FQ, BYTECODE_NAME[opcode], I_V);
-			return;
-
-		case NEWARRAY: // @see
-			           // http://java.sun.com/docs/books/jvms/second_edition/html/Instructions2.doc10.html#newarray
-			mv.visitInsn(DUP); // duplicate array length
-			mv.visitIntInsn(BIPUSH, operand); // push array componenet type
-			mv.visitMethodInsn(INVOKESTATIC, VM_FQ, BYTECODE_NAME[opcode], II_V);
-			super.visitIntInsn(opcode, operand); // user ByteCode instruction
-			return;
-
-		default:
-			check(false);
-		}
-	}
-
-	/**
-	 * <ul>
-	 * <li>
-	 * LDC, (LDC_W) -- push category one constant from constant pool</li>
-	 * <li>
-	 * LDC2_W -- push category two constant from constant pool</li>
-	 * </ul>
-	 * 
-	 * Insert call to our method after user ByteCode instruction, allows us to
-	 * use the result of LDC.
-	 * 
-	 * @see http 
-	 *      ://java.sun.com/docs/books/jvms/second_edition/html/Instructions2
-	 *      .doc8.html#ldc
-	 * @see http 
-	 *      ://java.sun.com/docs/books/jvms/second_edition/html/Instructions2
-	 *      .doc8.html#ldc2_w
-	 */
-	@Override
-	public void visitLdcInsn(Object constant) {
-		super.visitLdcInsn(constant); // Put our callback after LDC instruction,
-		                              // so we can send result
-
-		notNull(constant);
-
-		if (constant instanceof Integer) {
-			mv.visitInsn(DUP);
-			mv.visitMethodInsn(INVOKESTATIC, VM_FQ, BYTECODE_NAME[LDC], I_V);
-		} else if (constant instanceof Float) {
-			mv.visitInsn(DUP);
-			mv.visitMethodInsn(INVOKESTATIC, VM_FQ, BYTECODE_NAME[LDC], F_V);
-		} else if (constant instanceof String) {
-			mv.visitInsn(DUP);
-			mv.visitMethodInsn(INVOKESTATIC, VM_FQ, BYTECODE_NAME[LDC], G_V);
-		} else if (constant instanceof Type) {
-			mv.visitInsn(DUP);
-			mv.visitMethodInsn(INVOKESTATIC, VM_FQ, BYTECODE_NAME[LDC],CLASS_V); //$NON-NLS-1$
-		} else { /* LDC2_W */
-			mv.visitInsn(DUP2);
-
-			if (constant instanceof Long)
-				mv.visitMethodInsn(INVOKESTATIC, VM_FQ, BYTECODE_NAME[20], J_V);
-			else if (constant instanceof Double)
-				mv.visitMethodInsn(INVOKESTATIC, VM_FQ, BYTECODE_NAME[20], D_V);
-			else
-				check(false);
-		}
-	}
-
-	/**
-	 * ILOAD, ISTORE, ILOAD_0, ILOAD_1, etc.
-	 * 
-	 * <p>
-	 * These may follow a WIDE instruction.
-	 */
-	@Override
-	public void visitVarInsn(int opcode, int var) {
-		check(var >= 0);
-
-		if ((ILOAD <= opcode) && (opcode <= ALOAD) || (ISTORE <= opcode)
-		        && (opcode <= ASTORE)) {
-			/*
-			 * Bytecode has an explicit parameter, e.g., ILOAD 33. In this case,
-			 * we need to push value 33 onto the user's operand stack.
-			 */
-			stack.pushInt(var); // push local variable index
-			mv.visitMethodInsn(INVOKESTATIC, VM_FQ, BYTECODE_NAME[opcode], I_V);
-		}
-
-		else {
-			/*
-			 * Bytecode does not have an explicit parameter, the parameter is
-			 * hard-coded into the ByteCode, e.g., ILOAD_2
-			 */
-			mv.visitMethodInsn(INVOKESTATIC, VM_FQ, BYTECODE_NAME[opcode], V_V);
-		}
-
-		super.visitVarInsn(opcode, var); // user ByteCode instruction
-	}
-
-	/**
-	 * GETFIELD, PUTFIELD, GETSTATIC, PUTSTATIC
-	 * 
-	 * http://java.sun.com/docs/books/jvms/second_edition/html/Instructions2.
-	 * doc5.html#getfield
-	 * http://java.sun.com/docs/books/jvms/second_edition/html
-	 * /Instructions2.doc11.html#putfield
-	 */
-	@Override
-	public void visitFieldInsn(int opcode, String owner, String name, String desc) {
-
-		if (!name.equals(THIS$0)) {
-			String signInvoke = GGG_V;
-			Type fieldType = Type.getType(desc);
-
-			/*
-			 * ..., objectref ==> ..., value
-			 */
-			if (opcode == GETFIELD) { // top of stack == receiver instance
-				mv.visitInsn(DUP);
-				signInvoke = LGGG_V;
-			}
-
-			/*
-			 * ..., objectref, value ==> ...
-			 */
-			if (opcode == PUTFIELD) { // top-1 == receiver instance
-				signInvoke = LGGG_V;
-				if (fieldType.getSize() == 1)
-					stack.b1a1__b1a1b1();
-				else if (fieldType.getSize() == 2)
-					stack.b1a2__b1a2b1();
-				else
-					check(false);
-			}
-
-			stack.pushStrings(owner, name, desc);
-			mv.visitMethodInsn(INVOKESTATIC, VM_FQ, BYTECODE_NAME[opcode], signInvoke);
-
-		}
-		super.visitFieldInsn(opcode, owner, name, desc); // user ByteCode
-		                                                 // instruction
-	}
-
-	/**
-	 * Invoke a method/constructor/class initializer:
-	 * <ol>
-	 * <li>
-	 * INVOKE_X -- signature and receiver (!) of invoked method</li>
-	 * <li>
-	 * CALLER_STACK_PARAM -- last parameter</li>
-	 * <li>
-	 * CALLER_STACK_PARAM -- next-to-last parameter</li>
-	 * <li>
-	 * make call</li>
-	 * <li>
-	 * CALL_RESULT</li>
-	 * </ol>
-	 * 
-	 * <p>
-	 * Add callback before any invocation. Besides all method calls (static,
-	 * instance, private, public, native, etc.) and all constructor calls, this
-	 * also works for the special case of the (implicit) super call that the
-	 * Java compiler adds to the beginning of each constructor:
-	 * "InvokeSpecial MySuperType <init>"
-	 * 
-	 * <p>
-	 * Although the Java compiler does not allow any statement before this super
-	 * call, we can still add a callback at the JVM level. It seems that the
-	 * Java compiler (and language) is overly restrictive here.
-	 * 
-	 * <p>
-	 * TODO: Pass receiver for more than two parameters.
-	 * 
-	 * http://java.sun.com/docs/books/jvms/second_edition/html/Concepts.doc.html
-	 * #16411
-	 */
-	@Override
-	public void visitMethodInsn(int opcode, String owner, String name, String desc) {
-		Type[] argTypes = Type.getArgumentTypes(desc); // does not include
-		                                               // "this"
-
-		String signInvoke = GGG_V;
-
-		if (opcode == INVOKEVIRTUAL || opcode == INVOKEINTERFACE
-		        || (opcode == INVOKESPECIAL && !INIT.equals(name))) {
-
-			// pop arguments
-			Type[] args = Type.getArgumentTypes(desc);
-			Map<Integer, Integer> to = new HashMap<Integer, Integer>();
-			for (int i = args.length - 1; i >= 0; i--) {
-				int loc = newLocal(args[i]);
-				storeLocal(loc);
-				to.put(i, loc);
-			}
-
-			// duplicate receiver
-			dup();// callee
-
-			// push arguments
-			for (int i = 0; i < args.length; i++) {
-				loadLocal(to.get(i));
-				Type ownerType = Type.getType(owner);
-				swap(ownerType, args[i]);
-			}
-
-			/* INVOKE_X with receiver */
-
-			// signInvoke = LGGG_V;
-			signInvoke = LGGG_V;
-			stack.pushStrings(owner, name, desc);
-			mv.visitMethodInsn(INVOKESTATIC, VM_FQ, BYTECODE_NAME[opcode], signInvoke);
-
-		} else {
-
-			/* INVOKE_X with no receiver */
-
-			signInvoke = GGG_V;
-			stack.pushStrings(owner, name, desc);
-			mv.visitMethodInsn(INVOKESTATIC, VM_FQ, BYTECODE_NAME[opcode], signInvoke);
-
-		}
-
-		/*
-		 * CALLER_STACK_PARAM Pass non-receiver-parameters one at a time, right
-		 * to left, downwards the operand stack
-		 */
-		final boolean needThis = opcode == INVOKEVIRTUAL || opcode == INVOKEINTERFACE
-		        || opcode == INVOKESPECIAL;
-		passCallerStackParams(argTypes, needThis);
-
-		/* User's actual invoke instruction */
-
-		super.visitMethodInsn(opcode, owner, name, desc);
-
-		/* CALL_RESULT */
-
-		Type returnType = Type.getReturnType(desc);
-		if (returnType.getSort() == Type.VOID) {
-			/* return; */// returns nothing
-		}
-		/* Pass returned value and method signature to our VM */
-		else if (returnType.getSize() == 2)
-			mv.visitInsn(DUP2);
-		else
-			mv.visitInsn(DUP);
-
-		String signResult = null;
-		switch (returnType.getSort()) {
-		case Type.VOID:
-			signResult = GGG_V;
-			break;
-		case Type.DOUBLE:
-			signResult = DGGG_V;
-			break;
-		case Type.FLOAT:
-			signResult = FGGG_V;
-			break;
-		case Type.LONG:
-			signResult = JGGG_V;
-			break;
-		case Type.OBJECT:
-			signResult = LGGG_V;
-			break;
-		case Type.ARRAY:
-			signResult = LGGG_V;
-			break;
-		case Type.BOOLEAN:
-			signResult = ZGGG_V;
-			break;
-		case Type.SHORT:
-		case Type.BYTE:
-		case Type.CHAR:
-		case Type.INT:
-			signResult = IGGG_V;
-			break;
-		default:
-			check(false);
-		}
-
-		stack.pushStrings(owner, name, desc);
-		mv.visitMethodInsn(INVOKESTATIC, VM_FQ, CALL_RESULT, signResult);
-	}
-
-	private void passCallerStackParams(Type[] argTypes, boolean needThis) {
-
-		if (argTypes == null || argTypes.length == 0)
-			return;
-
-		// pop arguments and store them as locals
-		Map<Integer, Integer> to = new HashMap<Integer, Integer>();
-		for (int i = argTypes.length - 1; i >= 0; i--) {
-			int loc = newLocal(argTypes[i]);
-			storeLocal(loc);
-			to.put(i, loc);
-		}
-
-		// restore all arguments for user invocation
-		for (int i = 0; i < argTypes.length; i++) {
-			loadLocal(to.get(i));
-		}
-
-		// push arguments copy and paramNr and calleLocalsIndex
-		int calleeLocalsIndex = calculateCalleeLocalsIndex(argTypes, needThis);
-
-		for (int i = argTypes.length - 1; i >= 0; i--) {
-			int localVarIndex = to.get(i);
-			loadLocal(localVarIndex);
-			Type argType = argTypes[i];
-			stack.passCallerStackParam(argType, i, calleeLocalsIndex);
-			calleeLocalsIndex -= argType.getSize();
-		}
-
-	}
-
-	private int calculateCalleeLocalsIndex(Type[] argTypes, boolean needThis) {
-		int calleeLocalsIndex = 0;
-		for (Type type : argTypes)
-			calleeLocalsIndex += type.getSize();
-		if (needThis)
-			calleeLocalsIndex += 1;
-		return calleeLocalsIndex;
-	}
-
-	/**
-	 * IINC
-	 * 
-	 * <p>
-	 * Increment i-th local (int) variable by constant (int) value.
-	 * 
-	 * <p>
-	 * May follow a WIDE instruction.
-	 */
-	@Override
-	public void visitIincInsn(int i, int value) {
-		stack.pushInt(i); // push local variable index
-		stack.pushInt(value); // push increment value
-		mv.visitMethodInsn(INVOKESTATIC, VM_FQ, BYTECODE_NAME[132], II_V);
-
-		super.visitIincInsn(i, value); // user ByteCode instruction
-	}
-
-	/**
-	 * MULTIANEWARRAY
-	 * 
-	 * <pre>
-	 * boolean[] b1 = new boolean[1]; // NEWARRAY T_BOOLEAN
-	 * Boolean[] B1 = new Boolean[1]; // ANEWARRAY java/lang/Boolean
-	 * boolean[][] b2 = new boolean[1][2]; // MULTIANEWARRAY [[Z 2
-	 * Boolean[][] B2 = new Boolean[1][2]; // MULTIANEWARRAY [[Ljava/lang/Boolean; 2
-	 * </pre>
-	 */
-	@Override
-	public void visitMultiANewArrayInsn(String arrayTypeDesc, int nrDimensions) {
-
-		// FIXME: Also pass concrete dimension ints
-		mv.visitLdcInsn(arrayTypeDesc); // push name of nrDimensions-dimensional
-		                                // array type
-		mv.visitIntInsn(SIPUSH, nrDimensions); // push number of dimensions
-		                                       // (unsigned byte)
-		mv.visitMethodInsn(INVOKESTATIC, VM_FQ, BYTECODE_NAME[MULTIANEWARRAY], GI_V);
-
-		super.visitMultiANewArrayInsn(arrayTypeDesc, nrDimensions); // user
-		                                                            // ByteCode
-		                                                            // instruction
-	}
-
-	/**
-	 * TABLESWITCH
-	 */
-	@Override
-	public void visitTableSwitchInsn(int min, int max, Label dflt, Label[] labels) {
-		
-		
-		int currentBranchIndex = branchCounter++;
-
-		mv.visitInsn(DUP); // pass concrete int value
-		stack.pushInt(min);
-		stack.pushInt(max);
-		// push branch className, methName and index
-		mv.visitLdcInsn(className);
-		mv.visitLdcInsn(methName);
-		mv.visitLdcInsn(currentBranchIndex);
-		String IIIGGI_V = "(" + INT + INT + INT + STR + STR + INT + ")" + VOID;
-		mv.visitMethodInsn(INVOKESTATIC, VM_FQ, BYTECODE_NAME[TABLESWITCH], IIIGGI_V);
-
-		super.visitTableSwitchInsn(min, max, dflt, labels); // user ByteCode
-		                                                    // instruction
-	}
-
-	/**
-	 * LOOKUPSWITCH
-	 * 
-	 * <p>
-	 * TODO: Optimize this. Do we really need to create a new array every time
-	 * we execute this switch statement?
-	 */
-	@Override
-	public void visitLookupSwitchInsn(Label dflt, int[] keys, Label[] labels) {
-
-
-		int currentBranchIndex = branchCounter++;
-
-		mv.visitInsn(DUP); // pass concrete int value
-		stack.pushInt(keys.length); // pass keys as a new array
-		mv.visitIntInsn(NEWARRAY, 10);
-
-		for (int i = 0; i < keys.length; i++) {
-			mv.visitInsn(DUP);
-			stack.pushInt(i);
-			stack.pushInt(keys[i]);
-			mv.visitInsn(IASTORE); // write the i-th case target into the new
-			                       // array
-		}
-
-		// push branch className, methName and index
-
-		mv.visitLdcInsn(className);
-		mv.visitLdcInsn(methName);
-		mv.visitLdcInsn(currentBranchIndex);
-
-		String IRGGI_V = "(" + INT + INT_ARR + STR + STR + INT + ")" + VOID;
-
-		mv.visitMethodInsn(INVOKESTATIC, VM_FQ, BYTECODE_NAME[LOOKUPSWITCH], IRGGI_V);
-
-		super.visitLookupSwitchInsn(dflt, keys, labels); // user ByteCode
-		                                                 // instruction
-	}
-
-	/**
-	 * CHECKCAST, INSTANCEOF, NEW, ANEWARRAY
-	 */
-	@Override
-	public void visitTypeInsn(int opcode, String type) {
-
-		switch (opcode) {
-		case CHECKCAST:
-		case INSTANCEOF:
-			mv.visitInsn(DUP); // duplicate reference to be cast
-			mv.visitLdcInsn(type); // pass name of type to be cast to
-			mv.visitMethodInsn(INVOKESTATIC, VM_FQ, BYTECODE_NAME[opcode], LG_V);
-			break;
-
-		case NEW:
-			mv.visitLdcInsn(type);
-			mv.visitMethodInsn(INVOKESTATIC, VM_FQ, BYTECODE_NAME[opcode], G_V);
-			break;
-
-		case ANEWARRAY:
-			mv.visitInsn(DUP); // duplicate array length
-			mv.visitLdcInsn(type); // name of component type
-			mv.visitMethodInsn(INVOKESTATIC, VM_FQ, BYTECODE_NAME[opcode], IG_V);
-			break;
-
-		default:
-			check(false);
-		}
-
-		super.visitTypeInsn(opcode, type); // user ByteCode instruction
-	}
-
-	private final Set<Label> exceptionHandlers = new HashSet<Label>();
-
-	@Override
-	public void visitTryCatchBlock(Label start, Label end, Label handler, String type) {
-		exceptionHandlers.add(handler);
-		super.visitTryCatchBlock(start, end, handler, type);
-	}
-
-	@Override
-	public void visitMaxs(int maxStack, int maxLocals) {
-		stack.pushStrings(className, methName, methDescription);
-		stack.pushInt(maxStack);
-		stack.pushInt(maxLocals);
-		mv.visitMethodInsn(INVOKESTATIC, VM_FQ, "METHOD_MAXS", GGGII_V); //$NON-NLS-1$
-		super.visitMaxs(maxStack, maxLocals);
-	}
-}
-=======
 /**
  * Copyright (C) 2010-2018 Gordon Fraser, Andrea Arcuri and EvoSuite
  * contributors
@@ -1892,5 +903,4 @@
 		mv.visitMethodInsn(INVOKESTATIC, VM_FQ, "METHOD_MAXS", GGGII_V, false); //$NON-NLS-1$
 		super.visitMaxs(maxStack, maxLocals);
 	}
-}
->>>>>>> 800e122d
+}