--- conflicted
+++ resolved
@@ -35,16 +35,11 @@
     Status getTestGenerationStatus();
 	
 	/** If there was an error, this contains the error message */
-<<<<<<< HEAD
-	public String getErrorMessage();
+	String getErrorMessage();
 
 	/** The entire DSEA in its final state */
-	public ExplorationAlgorithmBase<?> getDSEAlgorithm();
+	ExplorationAlgorithmBase getDSEAlgorithm();
 
-=======
-    String getErrorMessage();
-	
->>>>>>> 835552e9
 	/** The entire GA in its final state */
     GeneticAlgorithm<?> getGeneticAlgorithm();
 	
